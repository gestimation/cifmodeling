--- conflicted
+++ resolved
@@ -2,13 +2,8 @@
 #' @description
 #' Core estimation routine that computes a \code{survfit}-compatible object
 #' from a formula + data interface (\code{Event()} or \code{survival::Surv()} on
-<<<<<<< HEAD
-#' the left-hand side, and a stratification variable on the right-hand side if necessary).
-#' Use this when you want **numbers only** (KM/AJ, SE, CI and influence function) and
-=======
 #' the LHS, and a stratification variable on the RHS if necessary).
 #' Use this when you want **numbers only** (KM / CIF + SE + CI) and
->>>>>>> b435e2e2
 #' you will plot it yourself (for example with \code{ggsurvfit} or \code{\link{cifplot}}).
 #'
 #' @inheritParams cif-stat-arguments
