#' @title Generate a survival/CIF curve with marks that represent
#' censoring, competing risks and intermediate events
#'
#' @description
#' This function generates a survival or CIF curve from a unified formula–data interface
#' or from an existing survfit object. When a formula is supplied, the LHS is typically
<<<<<<< HEAD
#' `Event()` or `survivai::Surv()`, and the RHS specifies an optional
#' stratification variable. In addition to the curves themselves,
#' [cifplot()] can add numbers-at-risk tables, tables of point estimates and
#' CIs, censoring marks, competing-risk marks, and
#' intercurrent-event marks.
#'
#' For more complex multi-panel displays, [cifplot()] can internally call
#' [cifpanel()] via several “panel modes” (per event, per variable, or
#' censoring-focused). The function returns an object whose `plot`
#' component is a regular ggplot object that can be further modified (compatible with \code{+} and \code{%+%}).
=======
#' \code{Event()} or \code{survivai::Surv()}, and the RHS specifies an optional
#' stratification variable. In addition to the curves themselves,
#' \code{cifplot()} can add numbers-at-risk tables, tables of point estimates and
#' CIs, censoring marks, competing-risk marks, and
#' intercurrent-event marks.
#'
#' For more complex multi-panel displays, \code{cifplot()} can internally call
#' [cifpanel()] via several “panel modes” (per event, per covariate, or
#' censoring-focused). The function returns an object whose \code{plot}
#' component is a regular ggplot object that can be further modified with
#' the usual `+` syntax.
>>>>>>> 2539ab36
#'
#' @inheritParams cif-stat-arguments
#' @inheritParams cif-visual-arguments
#'
#' @param formula_or_fit Either a model formula or a survfit object. When a formula is
#'   supplied, the LHS must be `Event(time, status)` or `Surv(time, status)`.
#'   The RHS specifies an optional stratification variable.
#' @param code.events Optional numeric length-3 vector `c(event1, event2, censoring)`.
#'   When supplied, it overrides `code.event1`, `code.event2`, and `code.censoring`
#'   (primarily used when [cifpanel()] is called or when `panel.per.event = TRUE`).
#' @param add.risktable Logical; if `TRUE`, adds a numbers-at-risk table under the plot.
#'   Default `TRUE`. **Note:** when a panel mode is active, tables are suppressed.
#' @param add.estimate.table Logical; if `TRUE`, adds a table of estimates and CIs.
#'   Default `FALSE`. **Note:** when a panel mode is active, tables are suppressed.
#' @param symbol.risk.table Character specifying the symbol used in the risk table to denote
#'   strata: `"square"`, `"circle"`, or `"triangle"` (default `"square"`).
#' @param font.size.risk.table Numeric font size for texts in risk / estimate tables (default `3`).
#' @param label.strata Character vector or named character vector specifying labels for strata.
#'   Names (if present) must match the (re-ordered) underlying strata levels.
#'   **Note:** when any of the panel modes is active
#'   (`panel.per.variable = TRUE`, `panel.per.event = TRUE`, `panel.censoring = TRUE`,
#'   or `panel.mode = "auto"` and it actually dispatches to a panel),
#'   strata labels are suppressed to avoid duplicated legends across sub-plots.
#' @param level.strata Optional character vector giving the full set of expected strata levels.
#'   When provided, both `order.strata` and `label.strata` are validated against it
#'   before application.
#' @param order.strata Optional character vector specifying the display order of strata
#'   in the legend / risk table. Specify the levels of strata. Levels not listed are dropped.
#' @param legend.position Character specifying the legend position:
#'   `"top"`, `"right"`, `"bottom"`, `"left"`, or `"none"` (default `"top"`).
#' @param panel.per.event Logical. **Explicit panel mode.** If `TRUE` and
#'   `outcome.type == "competing-risk"`, [cifplot()] internally calls [cifpanel()]
#'   to display two event-specific CIFs side-by-side (event 1 and event 2) using
#'   reversed `code.events`. Ignored for non-competing-risk outcomes.
#' @param panel.censoring Logical. **Explicit panel mode.** If `TRUE` and
#'   `outcome.type == "survival"`, [cifplot()] internally calls [cifpanel()]
#'   to display KM curves for `(event, censor)` and `(censor, event)` so that
#'   censoring patterns can be inspected.
#' @param panel.per.variable Logical. **Explicit panel mode.** If `TRUE` and the RHS
#'   of the formula has multiple covariates (e.g. `~ a + b + c`), the function produces
#'   a panel where each variable in the RHS is used once as the stratification factor.
#' @param panel.mode Character specifying **Automatic panel mode.** If `"auto"` and none of
#'   `panel.per.variable`, `panel.per.event`, `panel.censoring` has been set to `TRUE`,
#'   the function chooses a suitable panel mode automatically:
#'   (i) if the formula RHS has 2+ variables, it behaves like `panel.per.variable = TRUE`;
#'   (ii) otherwise, if `outcome.type == "competing-risk"`, it behaves like
#'   `panel.per.event = TRUE`; (iii) otherwise, if `outcome.type == "survival"`, it
#'   behaves like `panel.censoring = TRUE`. If a panel mode is explicitly specified,
#'   `panel.mode` is ignored.
#' @param survfit.info,axis.info,visual.info,panel.info,style.info,print.info,ggsave.info
#'   Internal lists used for programmatic control. Not intended for direct user input.
#'
#' @details
#'
#' ### Typical use cases
#' -   Draw one survival/CIF curve set by exposure groups (e.g., treatment vs control).
#' -   Call `cifpanel()` with a simplified code to create a panel displaying plots of multiple stratified survival/CIF curves or CIF curves for each event type.
#' -   Add CIs and censor/competing-risk/intercurrent-event marks.
#' -   Add a risk table to display the number at risk or the estimated survival probabilities or CIFs and CIs at each point in time.
#'
#' ### Key arguments shared with cifcurve()
#' -   **Outcome type and estimator**
#'       -   `outcome.type = "survival"`: Kaplan–Meier estimator
#'       -   `outcome.type = "competing-risk"`: Aalen–Johansen estimator
#'
#' -   **Confidence intervals**
#'       -   `conf.int` sets the two-sided level (default 0.95)
#'       -   `conf.type` chooses the transformation (`"arcsine-square root"`, `"plain"`, `"log"`, `"log-log"`, `"logit"`, or `"none"`)
#'       -   `error` chooses the estimator for SE (`"greenwood"`, `"tsiatis"` or `"if"` for survival curves and `"delta"`, `"aalen"` or `"if"` for CIFs)
#'
#' ### Key arguments for cifplot()
#' -   **Data visualization**
#'       -   `add.conf` adds CIs on the ggplot2-based plot
#'       -   `add.competing.risk.mark` and `add.intercurrent.event.mark` adds symbols to describe competing risks or intercurrent events in addition to conventional censoring marks with `add.censor.mark`
#'       -   `add.risktable` adds numbers at risk
#'       -   `add.estimate.table` adds time-by-time estimates and CIs
#'       -   `add.quantile` adds a reference line at a chosen quantile level
#'
#' -   **Plot customization**
#'       -   `type.y` chooses y-axis (`"surv"` for survival and `"risk"` for 1-survival/CIF)
#'       -   `limits.x`, `limits.y`, `breaks.x`, `breaks.y`: numeric vectors for axis control
#'       -   `style` specifies the appearance of plot (`"classic"`, `"bold"`, `"framed"`, `"grid"`, `"gray"` or `"ggsurvfit"`)
#'       -   `palette` specifies color of each curve (e.g. `palette=c("blue1", "cyan3", "navy", "deepskyblue3"))`)
#'
#' -   **Panel display**
#'       -   `panel.per.variable` produces multiple survival/CIF curves per stratification variable specified in the formula
#'       -   `panel.per.event` produces CIF curves for each event type
#'       -   `panel.censoring` produces the Kaplan–Meier curves for (event, censor) and (censor, event) so that censoring patterns can be inspected
#'       -   `panel.mode` uses automatic panel mode
#'
#' When \code{panel.per.event = TRUE}, two panels are created with
#' \code{code.events = list(c(e1, e2, c), c(e2, e1, c))}, where
#' \code{code.events = c(e1, e2, c)} is the input coding for event1, event2, and censoring.
#' Common legend is collected by default (\code{legend.collect = TRUE}).
#'
#' Numeric stratification variables are normalized automatically. Columns with
#' fewer than nine distinct numeric values are coerced to factors; columns with
#' nine or more distinct numeric values are split at the median into
#' \dQuote{Below median} and \dQuote{Above median} strata.
#'
#' ### Advanced control not required for typical use
#'
#' The arguments below fine-tune internal estimation and figure appearance.
#' **Most users do not need to change these defaults.**
#'
#' #### Graphical layers
#'
#' | Argument | Description | Default |
#' |---|---|---|
#' | `add.conf` | Add confidence interval ribbon. | `TRUE` |
#' | `add.risktable` | Add numbers-at-risk table below the plot. | `TRUE` |
#' | `add.estimate.table` | Add estimates and confidence intervals table. | `FALSE` |
#' | `symbol.risk.table` |  Symbol for strata in risk / estimate tables | `"square"` |
#' | `font.size.risk.table` |  Font size for texts in risk / estimate tables | `3` |
#' | `add.censor.mark` | Add censoring marks. | `TRUE` |
#' | `add.competing.risk.mark` | Add marks for event2 of "competing-risk" outcome. | `FALSE` |
#' | `add.intercurrent.event.mark` | Add intercurrent event marks at user-specified times. | `FALSE` |
#' | `add.quantile` | Add quantile reference lines. | `FALSE` |
#' | `level.quantile` | Quantile level for `add.quantile`. | `0.5` |
#'
#' #### Time for marks
#'
#' | Argument | Description|
#' |---|---|
#' | `competing.risk.time` | **Named list** of numeric vectors that contains times of competing risks. Names must match strata labels. Typically created internally|
#' | `intercurrent.event.time` | **Named list** of numeric vectors that contains times of intercurrent events. Names must match strata labels. Typically created by `extract_time_to_event()`. |
#'
#' #### Appearance of marks
#'
#' | Argument | Applies to | Default |
#' |---|---|---|
#' | `shape.censor.mark` | Censoring marks | `3` (cross) |
#' | `size.censor.mark` | Censoring marks | `2` |
#' | `shape.competing.risk.mark` | Competing-risk marks | `16` (filled circle) |
#' | `size.competing.risk.mark` | Competing-risk marks | `2` |
#' | `shape.intercurrent.event.mark` | Intercurrent marks | `1` (circle) |
#' | `size.intercurrent.event.mark` | Intercurrent marks | `2` |
#'
#' #### Panel display
#'
#' | Argument | Description |
#' |---|---|
#' | `panel.per.variable` | One panel per stratification variable |
#' | `panel.per.event` | For `"competing-risk"`, show CIFs of event 1 and event 2 |
#' | `panel.censoring` | For survival, show (event, censor) vs (censor, event) |
#' | `panel.mode` with 2+ stratification variables | Behave like `panel.per.variable` |
#' | `panel.mode` with outcome.type = "competing-risk" | Behave like `panel.per.event` |
#' | `panel.mode` with outcome.type = "survival" | Behave like `panel.censoring` |
#'
#' #### Axes and legend
#'
#' | Argument | Description | Default |
#' |---|---|---|
#' | `limits.x`, `limits.y` | Axis limits (`c(min, max)`) | Auto |
#' | `breaks.x`, `breaks.y` | Tick breaks for x and y axes | Auto |
#' | `use.coord.cartesian` | For zooming use `coord_cartesian()` | `FALSE` |
#' | `legend.position` |`"top"`, `"right"`, `"bottom"`, `"left"`, `"none"` | `"top"` |
#'
#' #### Export
#'
#' | Argument | Description | Default |
#' |---|---|---|
#' | `filename.ggsave` | If non-`NULL`, save the plot using `ggsave()` | `NULL` |
#' | `width.ggsave` | Size passed to `ggsave()` | `6`|
#' | `height.ggsave` | Size passed to `ggsave()` | `6`|
#' | `dpi.ggsave` | DPI passed to `ggsave()` | `300` |
#'
#' **Notes**
#' - For CIF displays, set `type.y = "risk"`. For survival scale, use `type.y = NULL` or `= "surv"`.
#' - Event coding can be controlled via `code.event1`, `code.event2`, `code.censoring`.
#'   For ADaM-style data, use `code.event1 = 0`, `code.censoring = 1`.
#' - Per-stratum time lists should have names identical to plotted strata labels.
#'
#' @return
<<<<<<< HEAD
#' A `"cifplot"` object (a list) with at least the following elements:
=======
#' A \code{"cifplot"} object (a list) with at least the following elements:
#'
#' - \code{plot} a ggplot object containing the main plot
#' - \code{patchwork} reserved for compatibility with panel displays
#'   (typically \code{NULL} for single-panel plots)
#' - \code{survfit.info}, \code{axis.info}, \code{visual.info}, \code{panel.info},
#'   \code{style.info}, \code{inset.info}, \code{print.info}, \code{ggsave.info}
#'   internal lists storing the fitted curves and display settings
#' - \code{version} a character string giving the cifmodeling version used
#' - \code{call} the original function call
#'
#' The object is returned invisibly. When a panel mode is active and
#' \code{print.panel=TRUE}, the panel is also printed in interactive sessions.
>>>>>>> 2539ab36
#'
#' - `plot`: a ggplot object containing the main plot
#' - `patchwork`: reserved for compatibility with panel displays
#'   (typically `NULL` for single-panel plots)
#' - `survfit.info`, `axis.info`, `visual.info`, `panel.info`,
#'   `style.info`, `inset.info`, `print.info`, `ggsave.info`:
#'   internal lists storing the fitted curves and display settings
#' - `version`: a character string giving the cifmodeling version used
#' - `call`: the original function call
#'
#' The object is returned invisibly. When a panel mode is active and
#' `print.panel = TRUE`, the panel is also printed in interactive sessions.
#'
#' @examples
#' data(diabetes.complications)
#' cifplot(Event(t,epsilon) ~ fruitq,
#'         data = diabetes.complications,
#'         outcome.type="competing-risk",
#'         add.risktable = FALSE,
#'         label.y='CIF of diabetic retinopathy',
#'         label.x='Years from registration')
#'
#' @importFrom ggsurvfit ggsurvfit add_confidence_interval add_risktable add_risktable_strata_symbol add_censor_mark add_quantile
#' @importFrom ggplot2 theme_classic theme_bw element_text  element_rect element_blank labs lims geom_point aes
#' ggsave guides scale_color_discrete scale_fill_discrete scale_color_manual
#' scale_fill_manual scale_linetype_manual scale_linetype_discrete scale_shape_discrete scale_shape_manual
#' @importFrom grDevices gray
#' @importFrom patchwork wrap_plots
#'
#' @name cifplot
#' @keywords internal
#' @section Lifecycle:
#' \lifecycle{stable}
#' @seealso [polyreg()] for log-odds product modeling of CIFs; [cifcurve()] for KM/AJ estimators; [cifpanel()] for display of multiple CIFs; [ggsurvfit][ggsurvfit], [patchwork][patchwork] and [modelsummary][modelsummary] for display helpers.
#' @export
cifplot <- function(
    formula_or_fit,
    data                          = NULL,
    weights                       = NULL,
    subset.condition              = NULL,
    na.action                     = na.omit,
    outcome.type                  = c("competing-risk", "survival"),
    code.event1                   = 1,
    code.event2                   = 2,
    code.censoring                = 0,
    code.events                   = NULL,
    error                         = NULL,
    conf.type                     = "arcsine-square root",
    conf.int                      = 0.95,
    type.y                        = NULL,
    label.x                       = "Time",
    label.y                       = NULL,
    label.strata                  = NULL,
    level.strata                  = NULL,
    order.strata                  = NULL,
    limits.x                      = NULL,
    limits.y                      = NULL,
    breaks.x                      = NULL,
    breaks.y                      = NULL,
    use.coord.cartesian           = FALSE,
    add.conf                      = TRUE,
    add.risktable                 = TRUE,
    add.estimate.table            = FALSE,
    symbol.risk.table             = "square",
    font.size.risk.table          = 3,
    add.censor.mark               = TRUE,
    shape.censor.mark             = 3,
    size.censor.mark              = 2,
    add.competing.risk.mark       = FALSE,
    competing.risk.time           = list(),
    shape.competing.risk.mark     = 16,
    size.competing.risk.mark      = 2,
    add.intercurrent.event.mark   = FALSE,
    intercurrent.event.time       = list(),
    shape.intercurrent.event.mark = 1,
    size.intercurrent.event.mark  = 2,
    add.quantile                  = FALSE,
    level.quantile                = 0.5,
    panel.per.event               = FALSE,
    panel.censoring               = FALSE,
    panel.per.variable            = FALSE,
    panel.mode                    = "auto",
    rows.columns.panel            = NULL,
    style                         = "classic",
    palette                       = NULL,
    linewidth                     = 0.8,
    linetype                      = FALSE,
    font.family                   = "sans",
    font.size                     = 12,
    legend.position               = "top",
    print.panel                   = FALSE,
    filename.ggsave               = NULL,
    width.ggsave                  = 6,
    height.ggsave                 = 6,
    dpi.ggsave                    = 300,
    survfit.info                  = NULL,
    axis.info                     = NULL,
    visual.info                   = NULL,
    panel.info                    = NULL,
    style.info                    = NULL,
    inset.info                    = NULL,
    print.info                    = NULL,
    ggsave.info                   = NULL,
    ...
) {
  dots <- list(...)
  dots$print.panel <- dots$print.panel %||% print.panel

  print_panel <- isTRUE(panel.per.variable) || isTRUE(panel.per.event) || isTRUE(panel.censoring)
  if (print_panel) {
    font.size <- font.size/2
    if (!is.null(label.strata)) {
      .warn("panel_disables_labelstrata")
    }
    if (isTRUE(add.risktable) || isTRUE(add.estimate.table)) {
      .warn("panel_disables_tables")
    }
    label.strata     <- NULL
    legend.position  <- "none"
    add.risktable     <- FALSE
    add.estimate.table <- FALSE
  }

  infos <- cifplot_build_info(
    error                         = error,
    conf.type                     = conf.type,
    conf.int                      = conf.int,

    type.y                        = type.y,
    label.x                       = label.x,
    label.y                       = label.y,
    level.strata                  = level.strata,
    label.strata                  = label.strata,
    order.strata                  = order.strata,
    limits.x                      = limits.x,
    limits.y                      = limits.y,
    breaks.x                      = breaks.x,
    breaks.y                      = breaks.y,
    use.coord.cartesian           = use.coord.cartesian,

    add.conf         = add.conf,
    add.risktable                  = add.risktable,
    symbol.risk.table              = symbol.risk.table,
    add.estimate.table              = add.estimate.table,
    font.size.risk.table           = font.size.risk.table,
    add.censor.mark                 = add.censor.mark,
    shape.censor.mark             = shape.censor.mark,
    size.censor.mark              = size.censor.mark,
    add.competing.risk.mark          = add.competing.risk.mark,
    competing.risk.time           = competing.risk.time,
    shape.competing.risk.mark     = shape.competing.risk.mark,
    size.competing.risk.mark      = size.competing.risk.mark,
    add.intercurrent.event.mark      = add.intercurrent.event.mark,
    intercurrent.event.time       = intercurrent.event.time,
    shape.intercurrent.event.mark = shape.intercurrent.event.mark,
    size.intercurrent.event.mark  = size.intercurrent.event.mark,
    add.quantile               = add.quantile,
    level.quantile                      = level.quantile,

    panel.per.event                = panel.per.event,
    panel.censoring                = panel.censoring,
    panel.per.variable                  = panel.per.variable,
    rows.columns.panel            = rows.columns.panel,

    style           = style,
    palette         = palette,
    linewidth       = linewidth,
    linetype        = linetype,
    font.family     = font.family,
    font.size       = font.size,
    legend.position = legend.position,

    filename.ggsave = filename.ggsave,
    width.ggsave    = width.ggsave,
    height.ggsave   = height.ggsave,
    dpi.ggsave      = dpi.ggsave,

    survfit.info    = survfit.info,
    axis.info       = axis.info,
    visual.info     = visual.info,
    panel.info      = panel.info,
    style.info      = style.info,
    ggsave.info     = ggsave.info
  )

  survfit.info <- infos$survfit.info
  axis.info    <- infos$axis.info
  visual.info  <- infos$visual.info
  panel.info   <- infos$panel.info
  style.info   <- infos$style.info
  ggsave.info  <- infos$ggsave.info
  inset.info   <- inset.info %||% list()
  print.info   <- print.info %||% list()

  style.info$font.family <- style.info$font.family %||% "sans"
  style.info$font.size   <- style.info$font.size   %||% 12

  level_input <- axis.info$level.strata
  order_input <- axis.info$order.strata

  norm <- normalize_strata_info(
    level.strata = axis.info$level.strata,
    label.strata = axis.info$label.strata,
    order.strata = axis.info$order.strata
  )
  axis.info$level.strata <- norm$level
  axis.info$order.strata <- norm$order_data
  axis.info$label.strata <- norm$label_map

  if (!is.null(axis.info$label.strata)) {
    stopifnot(!is.null(names(axis.info$label.strata)))
  }
  if (!is.null(order_input) && !is.null(level_input)) {
    if (!all(as.character(order_input) %in% as.character(level_input))) {
      warning("order.strata has unknown levels; ignoring order/label application.")
      axis.info$order.strata <- NULL
      axis.info$label.strata <- NULL
    }
  }

  .assert(!(isTRUE(panel.info$panel.per.variable) && isTRUE(panel.info$panel.per.event) && isTRUE(panel.info$panel.censoring)),
          "incompatible_flags",
          which = "panel.per.variable, panel.per.event and panel.censoring")

  if (!inherits(formula_or_fit, "survfit")) {
    outcome.type <- util_check_outcome_type(outcome.type, formula=formula_or_fit, data = data)
  }

  if (!is.null(code.events)) {
    ce <- plot_check_code_events(code.events)
    .assert(length(ce) == 3L, "code_events_len_vec")
    .assert(all(ce == as.integer(ce)), "code_events_integer")
    .assert(ce[1L] != ce[2L], "code_events_distinct")
    code.event1    <- ce[1L]
    code.event2    <- ce[2L]
    code.censoring <- ce[3L]
  }

  if (isTRUE(add.competing.risk.mark) && length(competing.risk.time) == 0) {
    visual.info$competing.risk.time <- extract_time_to_event(
      formula_or_fit, data=data, subset.condition=subset.condition, na.action=na.action, which_event="event2",
      code.event1=code.event1, code.event2=code.event2, code.censoring=code.censoring)
  }

  panel_mode <- plot_decide_panel_mode(
    formula_or_fit = formula_or_fit,
    data           = data,
    outcome.type   = outcome.type,
    panel.info     = panel.info,
    panel.mode     = panel.mode
  )

  panel.info$panel.per.variable     <- identical(panel_mode, "each_var")
  panel.info$panel.per.event   <- identical(panel_mode, "each_event")
  panel.info$panel.censoring   <- identical(panel_mode, "censoring")

  if (isTRUE(panel.info$panel.per.variable)) {
    style.info$legend.position <- "none"
    .assert(!inherits(formula_or_fit, "survfit"), "need_formula_for_panel.per.variable")
    .assert(inherits(formula_or_fit, "formula"),  "formula_must_be")
    .assert(!is.null(data),                       "need_data")

    out_pv <- do.call(
      plot_panel.per.variable,
      c(list(
        formula          = formula_or_fit,
        data             = data,
        weights          = weights,
        subset.condition = subset.condition,
        na.action        = na.action,
        outcome.type     = outcome.type,
        code.event1      = code.event1,
        code.event2      = code.event2,
        code.censoring   = code.censoring,
        survfit.info     = survfit.info,
        axis.info        = axis.info,
        visual.info      = visual.info,
        panel.info       = panel.info,
        style.info       = style.info,
        ggsave.info      = ggsave.info
      ), dots)
    )
    if (!is.null(out_pv)) return(out_pv)
  }

  if (isTRUE(panel.info$panel.per.event)) {
    style.info$legend.position <- "none"
    if (inherits(formula_or_fit, "survfit")) {
      warning("panel.per.event=TRUE requires a formula interface; falling back to single-plot.")
    } else {
      out_pe <- plot_panel.per.event(
        formula            = formula_or_fit,
        data               = data,
        axis.info          = axis.info,
        visual.info        = visual.info,
        panel.info         = panel.info,
        style.info         = style.info,
        ggsave.info        = ggsave.info,
        survfit.info       = survfit.info,
        dots               = dots,
        code.event1        = code.event1,
        code.event2        = code.event2,
        code.censoring     = code.censoring,
        outcome.type       = outcome.type,
        rows.columns.panel = rows.columns.panel,
        subset.condition   = subset.condition,
        na.action          = na.action
      )
      if (!is.null(out_pe)) return(out_pe)
    }
  }

  if (isTRUE(panel.info$panel.censoring)) {
    style.info$legend.position <- "none"
    if (inherits(formula_or_fit, "survfit")) {
      warning("panel.censoring=TRUE requires a formula interface; falling back to single-plot.")
    } else {
      out_pe <- plot_panel.censoring(
        formula            = formula_or_fit,
        data               = data,
        axis.info          = axis.info,
        visual.info        = visual.info,
        panel.info         = panel.info,
        style.info         = style.info,
        ggsave.info        = ggsave.info,
        survfit.info       = survfit.info,
        dots               = dots,
        code.event1        = code.event1,
        code.event2        = code.event2,
        code.censoring     = code.censoring,
        outcome.type       = outcome.type,
        rows.columns.panel = rows.columns.panel,
        subset.condition   = subset.condition,
        na.action          = na.action
      )
      if (!is.null(out_pe)) return(out_pe)
    }
  }

  dots_clean <- plot_make_dots_clean(dots)
  args_single <- c(
    list(
      formula_or_fit   = formula_or_fit,
      data             = data,
      weights          = weights,
      subset.condition = subset.condition,
      na.action        = na.action,
      outcome.type     = outcome.type,
      code.event1      = code.event1,
      code.event2      = code.event2,
      code.censoring   = code.censoring,
      code.events      = NULL,
      survfit.info     = survfit.info,
      axis.info        = axis.info,
      visual.info      = visual.info,
      panel.info       = panel.info,
      style.info       = style.info,
      ggsave.info      = ggsave.info
    ),
    dots_clean
  )

  out_plot <- do.call(cifplot_single, args_single)
  out_plot <- apply_strata_to_plots(
    list(out_plot),
    order_data = axis.info$order.strata,
    label_map  = axis.info$label.strata
  )[[1]]

  survfit.info$formula_or_fit <- survfit.info$formula_or_fit %||% formula_or_fit
  survfit.info$outcome.type   <- survfit.info$outcome.type   %||% outcome.type
  survfit.info$code.event1    <- survfit.info$code.event1    %||% code.event1
  survfit.info$code.event2    <- survfit.info$code.event2    %||% code.event2
  survfit.info$code.censoring <- survfit.info$code.censoring %||% code.censoring
  survfit.info$code.events    <- survfit.info$code.events    %||% code.events
  survfit.info$data.name      <- survfit.info$data.name      %||% deparse(substitute(data))

  print.info <- print.info %||% list()
  print.info$print.panel <- isTRUE(print.panel)
  print.info$engine      <- print.info$engine %||% "cifplot_single"

  ret <- list(
    plot         = out_plot,
    patchwork    = NULL,
    survfit.info = survfit.info,
    axis.info    = axis.info,
    visual.info  = visual.info,
    panel.info   = panel.info,
    style.info   = style.info,
    inset.info   = inset.info %||% list(),
    print.info   = print.info,
    ggsave.info  = ggsave.info,
    version      = utils::packageVersion("cifmodeling"),
    call         = match.call()
  )
  class(ret) <- c("cifplot", class(ret))

  if (interactive() && isTRUE(ret$print.info$print.panel)) {
    print(ret$plot)
    invisible(ret)
  } else {
    ret
  }
}

plot_panel.per.variable <- function(
    formula,
    data,
    weights = NULL,
    subset.condition = NULL,
    na.action = na.omit,
    outcome.type = NULL,
    code.event1 = 1,
    code.event2 = 2,
    code.censoring = 0,
    survfit.info = NULL,
    axis.info = NULL,
    visual.info = NULL,
    panel.info = NULL,
    style.info = NULL,
    ggsave.info = NULL,
    ...
) {
  dots <- list(...)

  if (!inherits(formula, "formula")) {
    warning("panel.per.variable=TRUE requires a formula; falling back to single-plot.")
    return(NULL)
  }
  if (is.null(data)) {
    warning("panel.per.variable=TRUE requires `data`; falling back to single-plot.")
    return(NULL)
  }

  tt   <- terms(formula)
  vars <- attr(tt, "term.labels")

  if (length(vars) <= 1L) {
    return(NULL)
  }

  if (is.null(outcome.type)) {
    outcome.type <- util_check_outcome_type(
      formula      = formula,
      data         = data,
      na.action    = na.action,
      auto_message = FALSE
    )
  }

  lhs_chr  <- deparse(formula[[2L]])
  formulas <- lapply(vars, function(v) as.formula(paste0(lhs_chr, " ~ ", v)))
  K        <- length(formulas)

  if (identical(outcome.type, "competing-risk")) {
    code.events <- rep(list(c(code.event1, code.event2, code.censoring)), K)
  } else {
    code.events <- rep(list(c(code.event1, code.censoring)), K)
  }

  panel.info <- panel.info %||% list()
  if (is.null(panel.info$rows.columns.panel)) {
    ncol <- ceiling(sqrt(K))
    nrow <- ceiling(K / ncol)
    panel.info$rows.columns.panel <- c(nrow, ncol)
  }
  panel.info$panel.per.variable   <- FALSE
  panel.info$panel.per.event <- FALSE
  panel.info$panel.censoring <- FALSE
  if (is.null(panel.info$title.plot)) {
    panel.info$title.plot <- vars
  }

  if (is.null(dots$legend.collect)) dots$legend.collect <- TRUE
  if (is.null(dots$print.panel))    dots$print.panel    <- FALSE

  res <- do.call(
    cifpanel,
    c(list(
      formulas         = formulas,
      data             = data,
      weights          = weights,
      subset.condition = subset.condition,
      na.action        = na.action,
      outcome.type     = outcome.type,
      code.events      = code.events,
      survfit.info     = survfit.info,
      axis.info        = axis.info,
      visual.info      = visual.info,
      panel.info       = panel.info,
      style.info       = style.info,
      ggsave.info      = ggsave.info
    ), dots)
  )

  if (is.list(res) && !is.null(res$patchwork)) {
    return(res)
  }
  res
}

plot_panel.per.event <- function(
    formula,
    data,
    axis.info,
    visual.info,
    panel.info,
    style.info,
    ggsave.info,
    survfit.info,
    dots,
    code.event1,
    code.event2,
    code.censoring,
    outcome.type,
    rows.columns.panel,
    subset.condition = NULL,
    na.action = na.omit
) {
  if (is.null(outcome.type) || outcome.type != "competing-risk") {
    warning("panel.per.event=TRUE is only for COMPETING-RISK; falling back to single-plot.")
    return(NULL)
  }

  ce_panel <- plot_check_code_events(c(code.event1, code.event2, code.censoring))

  if (!is.null(dots$title.plot)) dots$title.plot <- NULL

#  ylabs_vec <- axis.info$label.y
#  if (is.null(ylabs_vec) && !is.null(dots$label.y)) ylabs_vec <- dots$label.y
#  if (is.null(ylabs_vec)) {
#    ylabs_vec <- plot_default_event_y_labels()
#  } else {
#    if (length(ylabs_vec) == 1L) ylabs_vec <- rep(ylabs_vec, 2L)
#    if (length(ylabs_vec)  > 2L) ylabs_vec <- ylabs_vec[1:2]
#  }
  if (!is.null(dots$label.y)) dots$label.y <- NULL
  ylabs_vec <- c("Cumulative incidence of interest", "Cumulative incidence of competing risk")

  axis.info.panel <- panel_modify_list(axis.info, list(
    label.y      = ylabs_vec,
    label.strata = axis.info$label.strata,
    order.strata = axis.info$order.strata,
    level.strata = axis.info$level.strata
  ))

  visual.info.panel <- panel_modify_list(visual.info, list(
  ))

  panel.info.panel <- panel_modify_list(panel.info, list(
    rows.columns.panel = if (is.null(rows.columns.panel)) c(1L, 2L) else rows.columns.panel
  ))

  style_cur     <- style.info$style
  palette_cur   <- style.info$palette
  linewidth_cur <- style.info$linewidth
  linetype_cur  <- style.info$linetype
  ff_cur        <- style.info$font.family
  fs_cur        <- style.info$font.size
  lg_cur        <- style.info$legend.position

  ggsave.info.panel <- panel_modify_list(ggsave.info, list(
  ))

  panel_args  <- list(
    formula           = formula,
    data              = data,
    subset.condition  = subset.condition,
    na.action         = na.action,
    outcome.type      = "competing-risk",
    code.events       = list(ce_panel, c(ce_panel[2L], ce_panel[1L], ce_panel[3L])),
    axis.info         = axis.info.panel,
    visual.info       = visual.info.panel,
    panel.info        = panel.info.panel,
    style.info        = list(
      style           = style_cur,
      palette         = palette_cur,
      linewidth       = linewidth_cur,
      linetype        = linetype_cur,
      font.family     = ff_cur,
      font.size       = fs_cur,
      legend.position = lg_cur
    ),
    ggsave.info       = ggsave.info.panel,
    survfit.info      = survfit.info
  )

  if (is.null(dots$rows.columns.panel)) dots$rows.columns.panel <- panel.info.panel$rows.columns.panel
  if (is.null(dots$legend.collect))     dots$legend.collect     <- TRUE
  if (is.null(dots$print.panel))        dots$print.panel        <- FALSE
  dots$visual.info <- NULL

  panel_out <- do.call(cifpanel, c(panel_args, dots))

  if (is.list(panel_out) && !is.null(panel_out$patchwork)) {
    return(panel_out)
  }
  panel_out
}

plot_panel.censoring <- function(
    formula,
    data,
    axis.info,
    visual.info,
    panel.info,
    style.info,
    ggsave.info,
    survfit.info,
    dots,
    code.event1,
    code.event2,
    code.censoring,
    outcome.type,
    rows.columns.panel,
    subset.condition = NULL,
    na.action = na.omit
) {
  if (is.null(outcome.type) || outcome.type != "survival") {
    warning("panel.censoring=TRUE is only for SURVIVAL outcome; falling back to single-plot.")
    return(NULL)
  }

  if (!is.null(dots$title.plot)) dots$title.plot <- NULL

  ylabs_vec <- c("Survival for event of interest", "Survival with censoring as event")

  axis.info.panel <- panel_modify_list(axis.info, list(
    label.y      = ylabs_vec,
    label.strata = axis.info$label.strata,
    order.strata = axis.info$order.strata,
    level.strata = axis.info$level.strata
  ))

  panel.info.panel <- panel_modify_list(panel.info, list(
    rows.columns.panel = if (is.null(rows.columns.panel)) c(1L, 2L) else rows.columns.panel
  ))

  panel_args  <- list(
    formula           = formula,
    data              = data,
    subset.condition  = subset.condition,
    na.action         = na.action,
    outcome.type      = "survival",
    code.events       = list(
      c(code.event1,    code.censoring),
      c(code.censoring, code.event1)
    ),
    axis.info         = axis.info.panel,
    visual.info       = visual.info,
    panel.info        = panel.info.panel,
    style.info        = style.info,
    ggsave.info       = ggsave.info,
    survfit.info      = survfit.info
  )

  if (is.null(dots$rows.columns.panel)) dots$rows.columns.panel <- panel.info.panel$rows.columns.panel
  if (is.null(dots$legend.collect))     dots$legend.collect     <- TRUE
  if (is.null(dots$print.panel))        dots$print.panel        <- FALSE
  dots$visual.info <- NULL

  panel_out <- do.call(cifpanel, c(panel_args, dots))

  if (is.list(panel_out) && !is.null(panel_out$patchwork)) {
    return(panel_out)
  }
  panel_out
}


cifplot_single <- function(
    formula_or_fit,
    data             = NULL,
    weights          = NULL,
    subset.condition = NULL,
    na.action        = na.omit,
    outcome.type     = c("competing-risk", "survival"),
    code.event1      = 1,
    code.event2      = 2,
    code.censoring   = 0,
    code.events      = NULL,
    survfit.info     = NULL,
    axis.info        = NULL,
    visual.info      = NULL,
    panel.info       = NULL,
    style.info       = NULL,
    ggsave.info      = NULL,
    ...
) {
  n_panel_flags <- sum(isTRUE(panel.info$panel.per.variable), isTRUE(panel.info$panel.per.event), isTRUE(panel.info$panel.censoring))
  .assert(n_panel_flags <= 1,
          "incompatible_flags",
          which = "panel.per.variable, panel.per.event, panel.censoring")

  dots         <- list(...)

  survfit.info <- survfit.info %||% list()
  axis.info    <- axis.info    %||% list()
  visual.info  <- visual.info  %||% list()
  panel.info   <- panel.info   %||% list()
  style.info   <- style.info   %||% list()
  ggsave.info  <- ggsave.info  %||% list()

  if (!is.list(survfit.info)) survfit.info <- list(value = survfit.info)
  if (!is.list(axis.info))    axis.info    <- list(value = axis.info)
  if (!is.list(visual.info))  visual.info  <- list(value = visual.info)
  if (!is.list(panel.info))   panel.info   <- list(value = panel.info)
  if (!is.list(style.info))   style.info   <- list(style = style.info)
  if (!is.list(ggsave.info))  ggsave.info  <- list(value = ggsave.info)

  if (!is.null(dots$style)) {
    style.info$style <- dots$style
    dots$style <- NULL
  }
  if (!is.null(dots$palette)) {
    style.info$palette <- dots$palette
    dots$palette <- NULL
  }
  if (!is.null(dots$linewidth)) {
    style.info$linewidth <- dots$linewidth
    dots$linewidth <- NULL
  }
  if (!is.null(dots$linetype)) {
    style.info$linetype <- dots$linetype
    dots$linetype <- NULL
  }
  if (!is.null(dots$font.family)) {
    style.info$font.family <- dots$font.family
    dots$font.family <- NULL
  }
  if (!is.null(dots$font.size)) {
    style.info$font.size <- dots$font.size
    dots$font.size <- NULL
  }
  if (!is.null(dots$legend.position)) {
    style.info$legend.position <- dots$legend.position
    dots$legend.position <- NULL
  }

  survfit.info <- panel_modify_list(list(
    error     = NULL,
    conf.type = "arcsine-square root",
    conf.int  = 0.95
  ), survfit.info)

  axis.info <- panel_modify_list(list(
    type.y            = NULL,
    label.x           = "Time",
    label.y           = NULL,
    label.strata      = NULL,
    level.strata      = NULL,
    order.strata      = NULL,
    limits.x          = NULL,
    limits.y          = NULL,
    breaks.x          = NULL,
    breaks.y          = NULL,
    use.coord.cartesian = FALSE
  ), axis.info)

  visual.info <- panel_modify_list(list(
    add.conf         = TRUE,
    add.risktable                  = FALSE,
    add.estimate.table              = FALSE,
    symbol.risk.table              = "square",
    font.size.risk.table           = 3,
    add.censor.mark                 = TRUE,
    shape.censor.mark             = 3,
    size.censor.mark              = 2,
    add.competing.risk.mark          = FALSE,
    competing.risk.time           = list(),
    shape.competing.risk.mark     = 16,
    size.competing.risk.mark      = 2,
    add.intercurrent.event.mark      = FALSE,
    intercurrent.event.time       = list(),
    shape.intercurrent.event.mark = 1,
    size.intercurrent.event.mark  = 2,
    add.quantile               = FALSE,
    level.quantile                      = 0.5
  ), visual.info)

  panel.info <- panel_modify_list(list(
    panel.per.event     = FALSE,
    panel.censoring     = FALSE,
    panel.per.variable       = FALSE,
    rows.columns.panel = NULL
  ), panel.info)

  style.info <- panel_modify_list(list(
    style           = "classic",
    palette         = NULL,
    linewidth       = 0.8,
    linetype        = FALSE,
    font.family     = "sans",
    font.size       = 12,
    legend.position = "top"
  ), style.info)

  ggsave.info <- panel_modify_list(list(
    filename.ggsave = NULL,
    width.ggsave    = 6,
    height.ggsave   = 6,
    dpi.ggsave      = 300,
    units           = "in"
  ), ggsave.info)

  error     <- survfit.info$error
  conf.type <- survfit.info$conf.type
  conf.int  <- survfit.info$conf.int

  type.y              <- axis.info$type.y
  label.x             <- axis.info$label.x
  label.y             <- axis.info$label.y
  label.strata        <- axis.info$label.strata
  level.strata        <- axis.info$level.strata
  order.strata        <- axis.info$order.strata
  limits.x            <- axis.info$limits.x
  limits.y            <- axis.info$limits.y
  breaks.x            <- axis.info$breaks.x
  breaks.y            <- axis.info$breaks.y
  use.coord.cartesian <- isTRUE(axis.info$use.coord.cartesian)

  add.conf        <- visual.info$add.conf
  add.risktable                 <- visual.info$add.risktable
  add.estimate.table             <- visual.info$add.estimate.table
  symbol.risk.table             <- visual.info$symbol.risk.table
  font.size.risk.table          <- visual.info$font.size.risk.table
  add.censor.mark                <- visual.info$add.censor.mark
  shape.censor.mark            <- visual.info$shape.censor.mark
  size.censor.mark             <- visual.info$size.censor.mark
  add.competing.risk.mark         <- visual.info$add.competing.risk.mark
  competing.risk.time          <- visual.info$competing.risk.time
  shape.competing.risk.mark    <- visual.info$shape.competing.risk.mark
  size.competing.risk.mark     <- visual.info$size.competing.risk.mark
  add.intercurrent.event.mark     <- visual.info$add.intercurrent.event.mark
  intercurrent.event.time      <- visual.info$intercurrent.event.time
  shape.intercurrent.event.mark<- visual.info$shape.intercurrent.event.mark
  size.intercurrent.event.mark <- visual.info$size.intercurrent.event.mark
  add.quantile              <- visual.info$add.quantile
  level.quantile                     <- visual.info$level.quantile

  panel.per.event     <- isTRUE(panel.info$panel.per.event)
  panel.censoring     <- isTRUE(panel.info$panel.censoring)
  panel.per.variable       <- isTRUE(panel.info$panel.per.variable)
  rows.columns.panel <- panel.info$rows.columns.panel

  style           <- style.info$style
  palette         <- style.info$palette
  linewidth       <- style.info$linewidth
  linetype        <- style.info$linetype
  font.family     <- style.info$font.family
  font.size       <- style.info$font.size
  legend.position <- style.info$legend.position

  filename.ggsave <- ggsave.info$filename.ggsave
  width.ggsave    <- ggsave.info$width.ggsave
  height.ggsave   <- ggsave.info$height.ggsave
  dpi.ggsave      <- ggsave.info$dpi.ggsave
  ggsave.units    <- ggsave.info$units %||% "in"

  level_input     <- axis.info$level.strata
  order_input     <- axis.info$order.strata

  norm <- normalize_strata_info(
    level.strata = axis.info$level.strata,
    label.strata = axis.info$label.strata,
    order.strata = axis.info$order.strata
  )

  axis.info$level.strata <- norm$level
  axis.info$order.strata <- norm$order_data
  axis.info$label.strata <- norm$label_map

  if (!is.null(axis.info$label.strata)) {
    stopifnot(!is.null(names(axis.info$label.strata)))
  }
  if (!is.null(order_input) && !is.null(level_input)) {
    if (!all(as.character(order_input) %in% as.character(level_input))) {
      warning("order.strata has unknown levels; ignoring order/label application.")
      axis.info$order.strata <- NULL
      axis.info$label.strata <- NULL
    }
  }
  level.strata <- axis.info$level.strata
  label.strata <- axis.info$label.strata
  order.strata <- axis.info$order.strata

  if (is.null(outcome.type)) {
    outcome.type <- util_check_outcome_type(formula = if (inherits(formula_or_fit,"survfit")) NULL
                                            else formula_or_fit, data = data, na.action = na.action, auto_message = FALSE)
  } else {
    outcome.type <- match.arg(outcome.type, c("competing-risk","survival"))
  }

  if (!inherits(formula_or_fit, "survfit")) {
    if (is.null(data)) stop("When `formula` is a formula, `data` must be provided.")
    norm_inputs <- plot_normalize_formula_data(formula_or_fit, data)
    data_working <- norm_inputs$data
    formula_or_fit <- cifcurve(formula_or_fit, data = data_working, weights = weights, subset.condition = subset.condition, na.action = na.action,
                               outcome.type = outcome.type, code.event1 = code.event1, code.event2 = code.event2, code.censoring = code.censoring,
                               error = error, conf.type = conf.type, conf.int = conf.int)
    formula_or_fit <- plot_survfit_short_strata_names(formula_or_fit)
  }

  p <- call_ggsurvfit(
    survfit_object = formula_or_fit,
    out_readSurv   = NULL,
    survfit.info   = survfit.info,
    axis.info      = axis.info,
    visual.info    = visual.info,
    panel.info     = panel.info,
    style.info     = style.info,
    ggsave.info    = ggsave.info
  )
  if (!is.null(filename.ggsave)) ggplot2::ggsave(filename.ggsave, plot = p, width = width.ggsave, height = height.ggsave, dpi = dpi.ggsave, units = ggsave.units)
  return(p)
}

#' Plot survival or cumulative incidence curves with ggsurvfit
#'
#' @param survfit_object A \code{survfit} object.
#' @param out_readSurv (optional) List returned by your \code{util_read_surv()} to auto-set x limits.
#' @param conf.type Character transformation for CI on the probability scale (default \code{"arcsine-square root"}).

#' @param add.conf Logical add \code{add_confidence_interval()} to plot. It calls geom_ribbon() (default \code{TRUE}).
#' @param add.risktable Logical add \code{add_risktable(risktable_stats="n.risk")} to plot (default \code{TRUE}).
#' @param add.estimate.table Logical add \code{add_risktable(risktable_stats="estimate (conf.low, conf.high)")} to plot (default \code{FALSE}).
#' @param add.censor.mark Logical add \code{add_censor_mark()} to plot. It calls geom_point() (default \code{TRUE}).
#' @param shape.censor.mark Integer point shape for censor marks (default \code{3}).
#' @param size.censor.mark Numeric point size for censor marks (default \code{2}).
#' @param add.competing.risk.mark Logical add time marks to describe event2 specified by Event(), usually the competing events. It calls geom_point() (default \code{TRUE}).
#' @param competing.risk.time Named list of numeric vectors (names must be mapped to strata labels).
#' @param shape.competing.risk.mark Integer point shape for competing-risk marks (default \code{16}).
#' @param size.competing.risk.mark Numeric point size for competing-risk marks (default \code{2}).
#' @param add.intercurrent.event.mark Logical overlay user-specified time marks per strata calls geom_point() (default \code{TRUE}).
#' @param intercurrent.event.time Named list of numeric vectors (names must be mapped to strata labels).
#' @param shape.intercurrent.event.mark Integer point shape for intercurrent-event marks (default \code{1}).
#' @param size.intercurrent.event.mark Numeric point size for intercurrent-event marks (default \code{2}).
#' @param add.quantile Logical add \code{add_quantile()} to plot. It calls geom_segment() (default \code{TRUE}).
#' @param level.quantile Numeric quantile level passed to \code{add_quantile()} (default \code{0.5}).

#' @param type.y \code{NULL} (survival) or \code{"risk"} (display \code{1 - survival} i.e. CIF).
#' @param label.x Character x-axis labels (default \code{"Time"}).
#' @param label.y Character y-axis labels (default internally set to \code{"Survival"} or \code{"Cumulative incidence"}).
#' @param label.strata Character vector of labels for strata.

#' @param limits.x Numeric length-2 vectors for axis limits. If NULL it is internally set to \code{c(0,max(out_readSurv$t))}.
#' @param limits.y Numeric length-2 vectors for axis limits. If NULL it is internally set to \code{c(0,1)}.
#' @param breaks.x Numeric vectors for axis breaks (default \code{NULL}).
#' @param breaks.y Numeric vectors for axis breaks (default \code{NULL}).
#' @param use.coord.cartesian Logical specify use of coord_cartesian() (default \code{FALSE}).

#' @param style Character plot theme controls (default \code{"classic"}).
#' @param font.family Character plot theme controls (default \code{"sans"}).
#' @param font.size Integer plot theme controls (default \code{14}).
#' @param legend.position Character specify position of legend: \code{"top"}, \code{"right"}, \code{"bottom"}, \code{"left"}, or \code{"none"} (default \code{"top"}).

#' @return A \code{ggplot} object.
#' @keywords internal
#' @noRd
call_ggsurvfit <- function(
    survfit_object,
    out_readSurv = NULL,
    survfit.info = NULL,
    axis.info    = NULL,
    visual.info  = NULL,
    panel.info   = NULL,
    style.info   = NULL,
    ggsave.info  = NULL
){
  survfit.info        <- survfit.info %||% list()
  axis.info           <- axis.info    %||% list()
  visual.info         <- visual.info  %||% list()
  panel.info          <- panel.info   %||% list()
  style.info          <- style.info   %||% list()
  ggsave.info         <- ggsave.info  %||% list()

  error               <- survfit.info$error
  conf.type           <- survfit.info$conf.type
  conf.int            <- survfit.info$conf.int

  type.y              <- axis.info$type.y
  label.x.user        <- axis.info$label.x
  label.y.user        <- axis.info$label.y
  label.strata        <- axis.info$label.strata
  level.strata        <- axis.info$level.strata
  order.strata        <- axis.info$order.strata
  limits.x            <- axis.info$limits.x
  limits.y            <- axis.info$limits.y
  breaks.x            <- axis.info$breaks.x
  breaks.y            <- axis.info$breaks.y
  use.coord.cartesian <- isTRUE(axis.info$use.coord.cartesian)

  add.conf                      <- visual.info$add.conf
  add.risktable                 <- visual.info$add.risktable
  add.estimate.table            <- visual.info$add.estimate.table
  symbol.risk.table             <- visual.info$symbol.risk.table
  font.size.risk.table          <- visual.info$font.size.risk.table
  add.censor.mark               <- visual.info$add.censor.mark
  shape.censor.mark             <- visual.info$shape.censor.mark
  size.censor.mark              <- visual.info$size.censor.mark
  add.competing.risk.mark       <- visual.info$add.competing.risk.mark
  competing.risk.time           <- visual.info$competing.risk.time
  shape.competing.risk.mark     <- visual.info$shape.competing.risk.mark
  size.competing.risk.mark      <- visual.info$size.competing.risk.mark
  add.intercurrent.event.mark   <- visual.info$add.intercurrent.event.mark
  intercurrent.event.time       <- visual.info$intercurrent.event.time
  shape.intercurrent.event.mark <- visual.info$shape.intercurrent.event.mark
  size.intercurrent.event.mark  <- visual.info$size.intercurrent.event.mark
  add.quantile                  <- visual.info$add.quantile
  level.quantile                <- visual.info$level.quantile

  panel.per.event               <- isTRUE(panel.info$panel.per.event)
  panel.censoring               <- isTRUE(panel.info$panel.censoring)
  panel.per.variable            <- isTRUE(panel.info$panel.per.variable)

  style              <- style.info$style
  palette            <- style.info$palette
  linewidth          <- style.info$linewidth
  linetype           <- style.info$linetype
  font.family        <- style.info$font.family
  font.size          <- style.info$font.size
  legend.position    <- style.info$legend.position

  filename.ggsave    <- ggsave.info$filename.ggsave
  width.ggsave       <- ggsave.info$width.ggsave
  height.ggsave      <- ggsave.info$height.ggsave
  dpi.ggsave         <- ggsave.info$dpi.ggsave
  ggsave.units       <- ggsave.info$units %||% "in"

  if (!identical(legend.position, "none")) {
    label.strata.map <- plot_make_label.strata.map(
      survfit_object = survfit_object,
      label.strata   = label.strata,
      level.strata   = level.strata
    )
    res <- plot_reconcile_order_and_labels(
      survfit_object   = survfit_object,
      label.strata.map = label.strata.map,
      level.strata     = level.strata,
      order.strata     = order.strata
    )
    limits_arg          <- res$limits_arg
    label.strata.map    <- res$label.strata.map
    strata_levels_final <- res$strata_levels_final
    strata_labels_final <- res$strata_labels_final
    n_strata_effective  <- length(limits_arg)
  } else {
    limits_arg          <- NULL
    label.strata.map    <- NULL
    strata_levels_final <- NULL
    strata_labels_final <- NULL
    n_strata_effective  <- NULL
  }

  out_cg <- check_ggsurvfit(
    survfit_object   = survfit_object,
    survfit.info     = survfit.info,
    axis.info        = axis.info,
    visual.info      = visual.info,
    style.info       = style.info,
    out_readSurv     = out_readSurv
  )

  p <- out_cg$out_survfit_object +
    ggplot2::labs(
      x = label.x.user %||% "Time",
      y = label.y.user %||% out_cg$label.y
    )

  if (isTRUE(add.conf)) {
    p <- p + add_confidence_interval()
  }
  if (isTRUE(add.censor.mark)) {
    p <- p + add_censor_mark(shape = shape.censor.mark, size = size.censor.mark)
  }
  if (isTRUE(add.quantile)) {
    p <- p + add_quantile(y_value = level.quantile)
  }

  apply_add_risktable_strata_symbol <- function (p, symbol.risk.table) {
    if (symbol.risk.table=="square") {
      p <- p + add_risktable_strata_symbol(symbol = "\U25A0", size = 14)
    } else if (symbol.risk.table=="circle") {
      p <- p + add_risktable_strata_symbol(symbol = "\U25CF", size = 14)
    } else if (symbol.risk.table=="triangle") {
      p <- p + add_risktable_strata_symbol(symbol = "\U25B2", size = 14)
    }
    p
  }

  if (isTRUE(add.estimate.table) && isTRUE(add.risktable)) {
    p <- p + add_risktable(
      risktable_stats = c("n.risk", "{round(estimate, digits=2)} ({round(conf.low, digits=2)}, {round(conf.high, digits=2)})"),
      stats_label     = c("No. at risk", "Estimate (95% CI)"),
      theme           = plot_theme_risktable_font(font.family = font.family, plot.title.size = font.size),
      risktable_group = "risktable_stats",
      size            = font.size.risk.table
    )
    p <- apply_add_risktable_strata_symbol(p, symbol.risk.table)
  } else if (isTRUE(add.estimate.table)) {
    p <- p + add_risktable(
      risktable_stats = c("{round(estimate, digits=2)} ({round(conf.low, digits=2)}, {round(conf.high, digits=2)})"),
      stats_label     = c("Estimate (95% CI)"),
      theme           = plot_theme_risktable_font(font.family = font.family, plot.title.size = font.size),
      size            = font.size.risk.table
    )
    p <- apply_add_risktable_strata_symbol(p, symbol.risk.table)
  } else if (isTRUE(add.risktable)) {
    p <- p + add_risktable(
      risktable_stats = c("n.risk"),
      stats_label     = c("No. at risk"),
      theme           = plot_theme_risktable_font(font.family = font.family, plot.title.size = font.size),
      size            = font.size.risk.table
    )
    p <- apply_add_risktable_strata_symbol(p, symbol.risk.table)
  }

  if (isTRUE(add.competing.risk.mark) && length(competing.risk.time)>0) {
    p <- plot_draw_marks(
      p, survfit_object,
      competing.risk.time, out_cg$type.y,
      shape = shape.competing.risk.mark,
      size  = size.competing.risk.mark
    )
  }
  if (isTRUE(add.intercurrent.event.mark) && length(intercurrent.event.time)>0) {
    p <- plot_draw_marks(
      p, survfit_object,
      intercurrent.event.time, out_cg$type.y,
      shape = shape.intercurrent.event.mark,
      size  = size.intercurrent.event.mark
    )
  }

  x_max <- plot_make_x_max(survfit_object)
  if (isTRUE(use.coord.cartesian)) {
    if (!is.null(breaks.x)) p <- p + ggplot2::scale_x_continuous(breaks = breaks.x)
    if (!is.null(breaks.y)) p <- p + ggplot2::scale_y_continuous(breaks = breaks.y)
    if (!is.null(limits.x) || !is.null(limits.y)) {
      p <- p + ggplot2::coord_cartesian(xlim = limits.x, ylim = limits.y, expand = FALSE)
    } else if (!is.null(limits.x)) {
      p <- p + ggplot2::coord_cartesian(xlim = limits.x, ylim = limits.y, expand = FALSE)
    } else if (!is.null(limits.y)) {
      p <- p + ggplot2::coord_cartesian(xlim = c(0, x_max), ylim = limits.y, expand = FALSE)
    } else {
      p <- p + ggplot2::coord_cartesian(xlim = c(0, x_max), ylim = c(0, 1), expand = FALSE)
    }
  } else {
    if (!is.null(breaks.y)) {
      p <- p + ggplot2::scale_y_continuous(breaks = breaks.y)
    } else if (!is.null(limits.y)) {
      p <- p + ggplot2::lims(y = limits.y)
    } else {
      p <- p + ggplot2::lims(y = c(0, 1))
    }
    if (!is.null(breaks.x)) {
      p <- p + ggplot2::scale_x_continuous(breaks = breaks.x)
    } else if (!is.null(limits.x)) {
      p <- p + ggplot2::lims(x = limits.x)
    } else {
      p <- p + ggplot2::lims(x = c(0, x_max))
    }
  }

  if (!identical(style, "ggsurvfit")) {
    p <- plot_apply_style(
      p,
      style               = style,
      font.family         = font.family,
      font.size           = font.size,
      legend.position     = legend.position,
      n_strata            = n_strata_effective,
      palette_colors      = palette,
      strata_levels_final = strata_levels_final,
      strata_labels_final = strata_labels_final
    )
  }

  p <- plot_apply_all_scales(
    p,
    style               = style,
    palette             = palette,
    n_strata            = n_strata_effective,
    strata_levels_final = strata_levels_final,
    strata_labels_final = strata_labels_final,
    limits_arg          = limits_arg
  )

  p <- p + ggplot2::guides(fill = "none", alpha = "none", shape = "none") +
    ggplot2::guides(colour = ggplot2::guide_legend(override.aes = list(fill = NA)))

  p <- plot_fix_palette_vector_arg(p)
  return(p)
}


check_ggsurvfit <- function(
    survfit_object,
    survfit.info = NULL,
    axis.info    = NULL,
    visual.info  = NULL,
    style.info   = NULL,
    out_readSurv = NULL
){
  survfit.info <- survfit.info %||% list()
  axis.info    <- axis.info    %||% list()
  visual.info  <- visual.info  %||% list()
  style.info   <- style.info   %||% list()

  conf.type           <- survfit.info$conf.type
  type.y              <- axis.info$type.y
  label.y             <- axis.info$label.y
  limits.x            <- axis.info$limits.x
  limits.y            <- axis.info$limits.y
  breaks.x            <- axis.info$breaks.x
  breaks.y            <- axis.info$breaks.y
  use.coord.cartesian <- isTRUE(axis.info$use.coord.cartesian)

  add.conf                      <- visual.info$add.conf
  add.censor.mark               <- visual.info$add.censor.mark
  add.competing.risk.mark       <- visual.info$add.competing.risk.mark
  add.intercurrent.event.mark   <- visual.info$add.intercurrent.event.mark
  shape.censor.mark             <- visual.info$shape.censor.mark
  shape.competing.risk.mark     <- visual.info$shape.competing.risk.mark
  shape.intercurrent.event.mark <- visual.info$shape.intercurrent.event.mark

  style     <- style.info$style
  palette   <- style.info$palette
  linewidth <- style.info$linewidth
  linetype  <- style.info$linetype

  if (isTRUE(add.censor.mark) && isTRUE(add.intercurrent.event.mark) &&
      identical(shape.censor.mark, shape.intercurrent.event.mark)) {
    .warn("shape_identical", a = "shape.censor.mark", b = "shape.intercurrent.event.mark")
  }
  if (isTRUE(add.censor.mark) && isTRUE(add.competing.risk.mark) &&
      identical(shape.censor.mark, shape.competing.risk.mark)) {
    .warn("shape_identical", a = "shape.censor.mark", b = "shape.competing.risk.mark")
  }
  if (isTRUE(add.competing.risk.mark) && isTRUE(add.intercurrent.event.mark) &&
      identical(shape.competing.risk.mark, shape.intercurrent.event.mark)) {
    .warn("shape_identical", a = "shape.competing.risk.mark", b = "shape.intercurrent.event.mark")
  }

  is_len2_num <- function(x) is.numeric(x) && length(x) == 2L && all(is.finite(x))
  is_nondec   <- function(x) all(diff(x) >= 0, na.rm = TRUE)

  if (!is.null(limits.x)) {
    if (!(is.numeric(limits.x) && length(limits.x) == 2L && all(is.finite(limits.x)))) {
      .warn("limits_len2", arg = "limits.x")
    } else if (!all(diff(limits.x) > 0)) {
      .warn("limits_increasing", arg = "limits.x")
    }
    tmax <- suppressWarnings(max(survfit_object$time, na.rm = TRUE))
    if (is.finite(tmax)) {
      if (tmax < limits.x[1] || tmax > limits.x[2]) {
        .warn("limits_x_outside", tmax = signif(tmax, 6), arg = "limits.x",
              a = signif(limits.x[1], 6), b = signif(limits.x[2], 6))
      }
    }
  } else if (!is.null(out_readSurv) && !is.null(out_readSurv$t)) {
    tmax <- suppressWarnings(max(out_readSurv$t, na.rm = TRUE))
    if (!is.finite(tmax) || tmax <= 0) .warn("ors_tmax_bad")
  }

  if (!is.null(limits.y)) {
    if (!(is.numeric(limits.y) && length(limits.y) == 2L && all(is.finite(limits.y)))) {
      .warn("limits_len2", arg = "limits.y")
    } else if (!all(diff(limits.y) > 0)) {
      .warn("limits_increasing", arg = "limits.y")
    }

    surv  <- survfit_object$surv
    upper <- survfit_object$upper
    lower <- survfit_object$lower

    if (identical(type.y, "risk")) {
      surv  <- 1 - surv
      if (!is.null(upper)) upper <- 1 - upper
      if (!is.null(lower)) lower <- 1 - lower
    }

    if (any(surv < limits.y[1] | surv > limits.y[2], na.rm = TRUE))
      .warn("est_outside_limits_y", arg = "limits.y", a = limits.y[1], b = limits.y[2])

    if (isTRUE(add.conf)) {
      if (!is.null(upper) && any(upper < limits.y[1] | upper > limits.y[2], na.rm = TRUE))
        .warn("upper_outside_limits_y", arg = "limits.y", a = limits.y[1], b = limits.y[2])
      if (!is.null(lower) && any(lower < limits.y[1] | lower > limits.y[2], na.rm = TRUE))
        .warn("lower_outside_limits_y", arg = "limits.y", a = limits.y[1], b = limits.y[2])
    }
  }

  check_breaks <- function(bk, nm, lims) {
    if (is.null(bk) || is.function(bk)) return(invisible())
    if (!is.numeric(bk)) {
      warning(sprintf("`%s` should be numeric (or a function).", nm), call. = FALSE); return(invisible())
    }
    if (!is_nondec(bk)) {
      warning(sprintf("`%s` must be non-decreasing.", nm), call. = FALSE)
    }
    if (!is.null(lims) && is_len2_num(lims)) {
      if (any(bk < lims[1] | bk > lims[2], na.rm = TRUE)) {
        warning(sprintf("Some `%s` are outside plotting range [%g, %g].", nm, lims[1], lims[2]), call. = FALSE)
      }
    }
    invisible()
  }
  check_breaks(breaks.x, "breaks.x", limits.x)
  check_breaks(breaks.y, "breaks.y", limits.y)

  if (is.null(label.y)) {
    auto_label <- plot_default_y_label(survfit_object$type, type.y)
    if (!is.null(auto_label)) label.y <- auto_label
  }

  coerce_conf <- function(survfit_object, conf.type) {
    if (!is.null(survfit_object$lower) && !is.null(survfit_object$upper)) return(survfit_object)
    if (conf.type %in% c("none", "n") || length(survfit_object$strata) > 2) {
      x <- survfit_object
      x$lower <- x$surv
      x$upper <- x$surv
      return(x)
    }
    survfit_object
  }
  survfit_object <- coerce_conf(survfit_object, conf.type)


  type.y <- util_check_type_y(type.y)
#  type.y <- plot_normalize_type_y(type.y)
  target_type <- switch(
    survfit_object$type,
    "kaplan-meier"   = if (identical(type.y, "risk")) "risk" else "surv",
    "aalen-johansen" = if (identical(type.y, "surv")) "surv" else "risk",
    if (identical(type.y, "risk")) "risk" else "surv"
  )
  type.y <- if (identical(target_type, "risk")) "risk" else "surv"

  out_plot <- ggsurvfit(
    survfit_object,
    type         = target_type,
    linewidth    = linewidth,
    linetype_aes = linetype
  )

  list(
    out_survfit_object = out_plot,
    label.y            = label.y,
    type.y             = type.y
  )
}

create_rr_text <- function(coefficient, cov, index, omit.conf.int=TRUE, conf.int=0.95) {
  alpha <- 1 - conf.int
  critical_value <- qnorm(1 - alpha / 2)
  coef <- coefficient[index]
  coef_se <- sqrt(diag(cov)[index])
  conf_low <- coef - critical_value * coef_se
  conf_high <- coef + critical_value * coef_se
  p_value <- floor(2 * (1 - pnorm(abs(coef) / coef_se)))
  if (omit.conf.int==TRUE) {
    if (p_value<0.01) text <- paste0("RR=", round(exp(coef), digits=2), ", p<0.01")
    else text <- paste0("RR=", round(exp(coef), digits=2), ", p=", p_value)
  } else {
    if (p_value<0.01) text <- paste0("RR=", round(exp(coef), digits=2), " (", round(exp(conf_low), digits=2), " to ", round(exp(conf_high), digits=2), ", p<0.01", ")")
    else text <- paste0("RR=", round(exp(coef), digits=2), " (", round(exp(conf_low), digits=2), " to ", round(exp(conf_high), digits=2), ", p=", p_value, ")")
  }
  return(text)
}
<|MERGE_RESOLUTION|>--- conflicted
+++ resolved
@@ -4,7 +4,6 @@
 #' @description
 #' This function generates a survival or CIF curve from a unified formula–data interface
 #' or from an existing survfit object. When a formula is supplied, the LHS is typically
-<<<<<<< HEAD
 #' `Event()` or `survivai::Surv()`, and the RHS specifies an optional
 #' stratification variable. In addition to the curves themselves,
 #' [cifplot()] can add numbers-at-risk tables, tables of point estimates and
@@ -14,20 +13,7 @@
 #' For more complex multi-panel displays, [cifplot()] can internally call
 #' [cifpanel()] via several “panel modes” (per event, per variable, or
 #' censoring-focused). The function returns an object whose `plot`
-#' component is a regular ggplot object that can be further modified (compatible with \code{+} and \code{%+%}).
-=======
-#' \code{Event()} or \code{survivai::Surv()}, and the RHS specifies an optional
-#' stratification variable. In addition to the curves themselves,
-#' \code{cifplot()} can add numbers-at-risk tables, tables of point estimates and
-#' CIs, censoring marks, competing-risk marks, and
-#' intercurrent-event marks.
-#'
-#' For more complex multi-panel displays, \code{cifplot()} can internally call
-#' [cifpanel()] via several “panel modes” (per event, per covariate, or
-#' censoring-focused). The function returns an object whose \code{plot}
-#' component is a regular ggplot object that can be further modified with
-#' the usual `+` syntax.
->>>>>>> 2539ab36
+#' component is a regular ggplot object that can be further modified (compatible with `+` and `%+%`).
 #'
 #' @inheritParams cif-stat-arguments
 #' @inheritParams cif-visual-arguments
@@ -202,23 +188,7 @@
 #' - Per-stratum time lists should have names identical to plotted strata labels.
 #'
 #' @return
-<<<<<<< HEAD
 #' A `"cifplot"` object (a list) with at least the following elements:
-=======
-#' A \code{"cifplot"} object (a list) with at least the following elements:
-#'
-#' - \code{plot} a ggplot object containing the main plot
-#' - \code{patchwork} reserved for compatibility with panel displays
-#'   (typically \code{NULL} for single-panel plots)
-#' - \code{survfit.info}, \code{axis.info}, \code{visual.info}, \code{panel.info},
-#'   \code{style.info}, \code{inset.info}, \code{print.info}, \code{ggsave.info}
-#'   internal lists storing the fitted curves and display settings
-#' - \code{version} a character string giving the cifmodeling version used
-#' - \code{call} the original function call
-#'
-#' The object is returned invisibly. When a panel mode is active and
-#' \code{print.panel=TRUE}, the panel is also printed in interactive sessions.
->>>>>>> 2539ab36
 #'
 #' - `plot`: a ggplot object containing the main plot
 #' - `patchwork`: reserved for compatibility with panel displays
