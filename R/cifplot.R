--- conflicted
+++ resolved
@@ -2,21 +2,6 @@
 #' censoring, competing risks and intermediate events
 #'
 #' @description
-<<<<<<< HEAD
-#' This function generatesa survival or CIF curve from a unified formula–data interface
-#' or from an existing survfit object. When a formula is supplied, the LHS is typically
-#' \code{Event()} or \code{survivai::Surv()}, and the RHS specifies an optional
-#' stratification variable. In addition to the curves themselves,
-#' \code{cifplot()} can add numbers-at-risk tables, tables of point estimates and
-#' confidence intervals, censoring marks, competing-risk marks, and
-#' intercurrent-event marks.
-#'
-#' For more complex multi-panel displays, \code{cifplot()} can internally call
-#' \code{cifpanel()} via several “panel modes” (per event, per covariate, or
-#' censoring-focused). The function returns an object whose \code{plot}
-#' component is a regular ggplot object that can be further modified with
-#' the usual `+` syntax.
-=======
 #' This function generates a survival or CIF curve from a unified formula–data interface
 #' or from an existing survfit object. When a formula is supplied, the LHS is typically
 #' `Event()` or `survivai::Surv()`, and the RHS specifies an optional
@@ -29,23 +14,10 @@
 #' [cifpanel()] via several “panel modes” (per event, per variable, or
 #' censoring-focused). The function returns an object whose `plot`
 #' component is a regular ggplot object that can be further modified (compatible with `+` and `%+%`).
->>>>>>> 52e2a300
 #'
 #' @inheritParams cif-stat-arguments
 #' @inheritParams cif-visual-arguments
 #'
-<<<<<<< HEAD
-#' @param formula_or_fit Either a model formula or a \code{survfit} object. When a formula is
-#'   supplied, the LHS must be \code{Event(time, status)} or \code{Surv(time, status)}.
-#'   The RHS specifies an optional stratification variable.
-#' @param code.events Optional numeric length-3 vector \code{c(event1, event2, censoring)}.
-#'   When supplied, it overrides \code{code.event1}, \code{code.event2}, and \code{code.censoring}
-#'   (primarily used when \code{cifpanel()} is called or when \code{panel.per.event = TRUE}).
-#' @param add.risktable Logical; if \code{TRUE}, adds a numbers-at-risk table under the plot.
-#'   Default \code{TRUE}. **Note:** when a panel mode is active, tables are suppressed.
-#' @param add.estimate.table Logical; if \code{TRUE}, adds a table of estimates and CIs.
-#'   Default \code{FALSE}. **Note:** when a panel mode is active, tables are suppressed.
-=======
 #' @param formula_or_fit Either a model formula or a survfit object. When a formula is
 #'   supplied, the LHS must be `Event(time, status)` or `Surv(time, status)`.
 #'   The RHS specifies an optional stratification variable.
@@ -56,7 +28,6 @@
 #'   Default `TRUE`. **Note:** when a panel mode is active, tables are suppressed.
 #' @param add.estimate.table Logical; if `TRUE`, adds a table of estimates and CIs.
 #'   Default `FALSE`. **Note:** when a panel mode is active, tables are suppressed.
->>>>>>> 52e2a300
 #' @param symbol.risk.table Character specifying the symbol used in the risk table to denote
 #'   strata: `"square"`, `"circle"`, or `"triangle"` (default `"square"`).
 #' @param font.size.risk.table Numeric font size for texts in risk / estimate tables (default `3`).
@@ -217,23 +188,7 @@
 #' - Per-stratum time lists should have names identical to plotted strata labels.
 #'
 #' @return
-<<<<<<< HEAD
-#' A \code{"cifplot"} object (a list) with at least the following elements:
-#'
-#' - \code{plot} a ggplot object containing the main plot
-#' - \code{patchwork} reserved for compatibility with panel displays
-#'   (typically \code{NULL} for single-panel plots)
-#' - \code{survfit.info}, \code{axis.info}, \code{visual.info}, \code{panel.info},
-#'   \code{style.info}, \code{inset.info}, \code{print.info}, \code{ggsave.info}
-#'   internal lists storing the fitted curves and display settings
-#' - \code{version} a character string giving the cifmodeling version used
-#' - \code{call} the original function call
-#'
-#' The object is returned invisibly. When a panel mode is active and
-#' \code{print.panel=TRUE}, the panel is also printed in interactive sessions.
-=======
 #' A `"cifplot"` object (a list) with at least the following elements:
->>>>>>> 52e2a300
 #'
 #' - `plot`: a ggplot object containing the main plot
 #' - `patchwork`: reserved for compatibility with panel displays
