--- conflicted
+++ resolved
@@ -65,7 +65,7 @@
 #' @keywords internal
 plot_apply_style <- function(
     p,
-    style = c("CLASSIC", "BOLD", "FRAMED", "MONOCHROME"),
+    style = c("CLASSIC", "BOLD", "FRAMED"),
     font.family = "sans",
     font.size = 14,
     legend.position = "top",
@@ -79,8 +79,7 @@
     style,
     CLASSIC    = plot_style_classic(font.family, font.size, legend.position),
     BOLD       = plot_style_bold(font.family, font.size, legend.position),
-    FRAMED     = plot_style_framed(font.family, font.size, legend.position),
-    MONOCHROME = plot_style_monochrome(font.family, font.size, legend.position)
+    FRAMED     = plot_style_framed(font.family, font.size, legend.position)
   )
   p + style_theme
 }
@@ -109,72 +108,12 @@
   n_effective <- if (!is.null(lvls) && length(lvls)) length(lvls) else n_strata %||% 1L
   n_effective <- max(1L, n_effective)
 
-  if (identical(style, "MONOCHROME")) {
-    mono_vals <- plot_scale_monochrome(n_effective)
-    if (!is.null(lvls) && length(lvls)) {
-      mono_vals <- lapply(mono_vals, function(x) stats::setNames(x, lvls))
-    }
-    p <- p +
-      ggplot2::scale_color_manual(
-        values = mono_vals$color,
-        limits = lvls,
-        labels = labs,
-        drop = FALSE
-      ) +
-      ggplot2::scale_fill_manual(
-        values = mono_vals$fill,
-        limits = lvls,
-        labels = labs,
-        drop = FALSE,
-        guide = "none"
-      ) +
-      ggplot2::scale_linetype_manual(
-        values = mono_vals$linetype,
-        limits = lvls,
-        labels = labs,
-        drop = FALSE
-      ) +
-      ggplot2::scale_shape_manual(
-        values = mono_vals$shape,
-        limits = lvls,
-        labels = labs,
-        drop = FALSE,
-        guide = "none"
-      )
-    return(p)
-  }
-
   palette_info <- .resolve_palette_colors(lvls, palette, n_effective)
   col_values <- rep_len(palette_info$values, n_effective)
   if (!is.null(lvls) && length(lvls)) {
     col_values <- stats::setNames(col_values, lvls)
   }
 
-<<<<<<< HEAD
-  # plot_apply_style() 内のスケール付与部分を差し替え
-  cols <- .resolve_colors_from_palette(strata_levels_final, palette_colors)
-
-  ltys_all <- c("dashed","solid","dotted","longdash","dotdash","twodash",
-                "dashed","solid","dotted","longdash","dotdash","twodash",
-                "solid","dotted","longdash","dotdash","twodash")
-  lts <- .resolve_linetypes_auto(cols, ltys_all)
-
-  breaks <- strata_levels_final
-  labels <- strata_labels_final  # NULL でもOK（その場合は既定表示）
-
-  p +
-    ggplot2::scale_color_manual(
-      values = unname(cols),
-      drop = FALSE, guide = "legend"
-    ) +
-    ggplot2::scale_linetype_manual(
-      values = unname(lts),  breaks = breaks, labels = labels,
-      drop = FALSE, guide = "legend"
-    ) +
-    ggplot2::scale_fill_manual(
-      values = unname(cols), breaks = breaks, labels = labels,
-      drop = FALSE, guide = "legend"
-=======
   if (isTRUE(palette_info$supplied)) {
     color_scale <- ggplot2::scale_color_manual(
       values = col_values,
@@ -216,6 +155,5 @@
       labels = labs,
       drop = FALSE,
       guide = "none"
->>>>>>> f6efcb9c
     )
 }