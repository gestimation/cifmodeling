--- conflicted
+++ resolved
@@ -5,27 +5,6 @@
 #' @keywords internal
 #'
 #' @param data A data frame containing variables in the formula.
-<<<<<<< HEAD
-#' @param weights Optional name of the weight variable in \code{data}. Weights must be nonnegative.
-#' @param subset.condition Optional character string giving a logical condition to subset
-#' \code{data} (default \code{NULL}).
-#' @param na.action A function specifying the action to take on missing values (default \code{na.omit}).
-#' @param outcome.type Character string specifying the type of time-to-event outcome.
-#' One of \code{"survival"} (Kaplan–Meier) or \code{"competing-risk"} (Aalen–Johansen).
-#' If \code{NULL} (default), the function automatically infers the outcome type from the data:
-#' if the event variable has more than two unique levels, \code{"competing-risk"} is assumed;
-#' otherwise, \code{"survival"} is used. You can also use abbreviations such as \code{"S"} or \code{"C"}.
-#' Mixed or ambiguous inputs (e.g., \code{"c("S", "C")"} trigger automatic detection based on the event coding.
-#' @param code.event1 Integer code of the event of interest (default \code{1}).
-#' @param code.event2 Integer code of the competing event (default \code{2}).
-#' @param code.censoring Integer code of censoring (default \code{0}).
-#' @param error Character string specifying the method for SEs and CIs used internally.
-#' For \code{"survival"}, choose one of \code{"greenwood"} (default), \code{"tsiatis"}, or \code{"if"}.
-#' For \code{"competing-risk"}, choose one of \code{"delta"} (default), \code{"aalen"}, or \code{"if"}.
-#' @param conf.type Character specifying the method of transformation for confidence intervals
-#' used internally (default \code{arcsine-square root}).
-#' @param conf.int Numeric two-sided confidence level (default \code{0.95}).
-=======
 #' @param weights Optional name of the weight variable in `data`. Weights must be nonnegative.
 #' @param subset.condition Optional character string giving a logical condition to subset
 #' `data` (default `NULL`).
@@ -45,6 +24,5 @@
 #' @param conf.type Character specifying the method of transformation for CIs
 #' used internally (default `arcsine-square root`).
 #' @param conf.int Numeric two-sided level of CIs (default `0.95`).
->>>>>>> 52e2a300
 #'
 NULL