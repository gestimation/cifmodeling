--- conflicted
+++ resolved
@@ -1,23 +1,6 @@
 #' @title Arrange multiple survival and CIF plots in a panel display
 #'
 #' @description
-<<<<<<< HEAD
-#' \code{cifpanel()} is the panel-building counterpart of \code{cifplot()}. It
-#' composes multiple survival and CIF curves into a single
-#' figure, typically returned as a patchwork-compatible object. You can
-#' either supply one or more model formulas (to be fitted internally) or a
-#' list of existing ggplot objects. Most graphical options (axis labels,
-#' marks, styles, and export settings) are shared with \code{cifplot()}, while
-#' per-panel legends and risk tables are suppressed to avoid duplicated
-#' display.
-#'
-#' Typical use cases include:
-#'
-#' - comparing CIFs for different event types in a 1 × 2 layout
-#' - comparing survival or CIF curves across strata with a shared legend and
-#'   harmonized axes
-#' - adding an inset plot with a restricted y-axis range into a full-scale plot
-=======
 #' [cifpanel()] is the panel-building counterpart of [cifplot()].
 #' It takes one or more model formulas (or, alternatively, one formula and several
 #' event-coding specifications) and returns a multi-panel figure, typically as a
@@ -28,7 +11,6 @@
 #' -   Compare CIF (event 1) vs CIF (event 2) in a 1×2 layout.
 #' -   Compare survival/CIF curves across strata with a shared legend and matched axes.
 #' -   Display a plot with an enlarged y-axis inside a full-scale plot.
->>>>>>> 52e2a300
 #'
 #' @inheritParams cif-stat-arguments
 #' @inheritParams cif-visual-arguments
@@ -135,16 +117,6 @@
 #' The following arguments allow **per-panel** control by supplying vectors/lists,
 #' or **shared** control by supplying scalars. They are forwarded to `cifplot()`.
 #'
-<<<<<<< HEAD
-#' -   `formula` or `formulas` — one formula or a list of formulas; each entry creates a panel.
-#' -   `data`, `outcome.type`, `code.events`, `type.y` — recycled across panels unless a list is supplied for per-panel control.
-#' -   `rows.columns.panel` — selects grid layout by c(rows, cols).
-#' -   `inset.panel` — selects inset layout.
-#' -   `title.panel`, `subtitle.panel`, `caption.panel`, `title.plot` — overall titles and captions.
-#' -   `tag.panel` — panel tag style (e.g., "A", "a", "1").
-#' -   `label.x`, `label.y`, `limits.x`, `limits.y`, `breaks.x`, `breaks.y` — shared axis control unless a list is supplied for per-panel control.
-#'
-=======
 #' -   `formula` or `formulas`: one formula or a list of formulas; each entry creates a panel.
 #' -   `data`, `outcome.type`, `code.events`, `type.y`: recycled across panels unless a list is supplied for per-panel control.
 #' -   `rows.columns.panel`: specification of grid layout by c(rows, cols).
@@ -152,9 +124,7 @@
 #' -   `title.panel`, `subtitle.panel`, `caption.panel`, `title.plot`: overall titles and captions.
 #' -   `tag.panel`: panel tag style (e.g., "A", "a", "1").
 #' -   `label.x`, `label.y`, `limits.x`, `limits.y`, `breaks.x`, `breaks.y`: shared axis control unless a list is supplied for per-panel control.
-
-
->>>>>>> 52e2a300
+#'
 #' #### Scale & labels
 #'
 #' | Argument | Meaning | Default |
@@ -204,20 +174,6 @@
 #'   element of `list.plot` or to the composed `patchwork`.
 #'
 #' @importFrom patchwork wrap_plots plot_layout inset_element plot_annotation
-<<<<<<< HEAD
-#' @return A \code{"cifpanel"} object (returned invisibly), which is a list
-#' with at least the following elements:
-#'
-#' - \code{list.plot} a list of `ggplot` objects, one per panel;
-#' - \code{patchwork} a patchwork object representing the composed panel;
-#' - \code{plot} reserved for backwards compatibility (always \code{NULL});
-#' - metadata fields mirroring those in \code{cifplot()`} (such as information
-#'   on the fitted curves and display settings).
-#'
-#' When \code{print.panel=TRUE}, the patchwork object is printed in interactive
-#' sessions in addition to being returned.
-=======
->>>>>>> 52e2a300
 #'
 #' @return A `"cifpanel"` object (returned invisibly), which is a list
 #' with at least the following elements:
