--- conflicted
+++ resolved
@@ -140,7 +140,6 @@
     expect_identical(unname(old$strata),        unname(new$strata))
     expect_identical(unname(old$strata.levels), unname(new$strata.levels))
   }
-<<<<<<< HEAD
 })
 
 test_that("engine routing works and schemas align", {
@@ -219,6 +218,4 @@
   for (k in seq_along(IF)) {
     if (nrow(IF[[k]])>0) expect_true(ncol(IF[[k]]) > 0)
   }
-=======
->>>>>>> a73bce67
 })