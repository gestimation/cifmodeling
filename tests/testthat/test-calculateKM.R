test_that("calculateKM() and util_get_surv() produced expected KM for survival data", {
  skip_on_cran()
  testthat::skip_if_not_installed("mets")
  testthat::skip_if_not_installed("Rcpp")
  data("diabetes.complications")
  diabetes.complications$d <- as.numeric(diabetes.complications$epsilon==0)
  resC <- suppressWarnings(mets::phreg(Surv(t, d) ~ 1, data=diabetes.complications))
  out_predict1 <- suppressWarnings(stats::predict(resC, newdata = diabetes.complications, type = "survival", times = diabetes.complications$t, individual.time = TRUE, se = FALSE, km = TRUE, tminus = TRUE))
  expected <- out_predict1$surv
  expected <- round(expected[1:10,],digit=3)
  out_km <- calculateKM(diabetes.complications$t, diabetes.complications$d)
  tested <- as.matrix(util_get_surv(diabetes.complications$t, out_km$surv, out_km$time))
  tested <- round(tested[1:10,], digit=3)
  expect_equal(tested, expected)
})

test_that("calculateKM() and util_get_surv() produced expected stratified KM for survival data", {
  skip_on_cran()
  testthat::skip_if_not_installed("mets")
  testthat::skip_if_not_installed("Rcpp")
  library(mets)
  data("diabetes.complications")
  diabetes.complications$d <- as.numeric(diabetes.complications$epsilon==0)
  resC <- suppressWarnings(mets::phreg(Surv(t, d) ~ strata(strata), data=diabetes.complications))
  out_predict1 <- suppressWarnings(stats::predict(resC, newdata = diabetes.complications, type = "survival", times = diabetes.complications$t, individual.time = TRUE, se = FALSE, km = TRUE, tminus = TRUE))
  expected <- out_predict1$surv
  expected <- round(expected[1:10,],digit=3)
  out_km <- calculateKM(t=diabetes.complications$t, d=diabetes.complications$d, strata=diabetes.complications$strata)
  tested <- as.matrix(util_get_surv(diabetes.complications$t, out_km$surv, out_km$time, diabetes.complications$strata, out_km$strata, out_km$strata.levels))
  tested <- round(tested[1:10,], digit=3)
  expect_equal(tested, expected)
<<<<<<< HEAD
=======
})

test_that("calculateAJ_Rcpp() and util_get_surv() produced expected KM for survival data", {
  skip_on_cran()
  testthat::skip_if_not_installed("mets")
  testthat::skip_if_not_installed("Rcpp")
  data("diabetes.complications")
  diabetes.complications$d <- as.numeric(diabetes.complications$epsilon==0)
  resC <- suppressWarnings(mets::phreg(Surv(t, d) ~ 1, data=diabetes.complications))
  out_predict1 <- suppressWarnings(stats::predict(resC, newdata = diabetes.complications, type = "survival", times = diabetes.complications$t, individual.time = TRUE, se = FALSE, km = TRUE, tminus = TRUE))
  expected <- out_predict1$surv
  expected <- round(expected[1:10,],digit=3)
  out_km <- calculateAJ_Rcpp(t=diabetes.complications$t, epsilon=diabetes.complications$d)
  tested <- as.matrix(util_get_surv(diabetes.complications$t, out_km$surv, out_km$time))
  tested <- round(tested[1:10,], digit=3)
  expect_equal(tested, expected)
})

test_that("calculateAJ_Rcpp() and util_get_surv() produced expected stratified KM for survival data", {
  skip_on_cran()
  testthat::skip_if_not_installed("mets")
  testthat::skip_if_not_installed("Rcpp")
  library(mets)
  data("diabetes.complications")
  diabetes.complications$d <- as.numeric(diabetes.complications$epsilon==0)
  resC <- suppressWarnings(mets::phreg(Surv(t, d) ~ strata(strata), data=diabetes.complications))
  out_predict1 <- suppressWarnings(stats::predict(resC, newdata = diabetes.complications, type = "survival", times = diabetes.complications$t, individual.time = TRUE, se = FALSE, km = TRUE, tminus = TRUE))
  expected <- out_predict1$surv
  expected <- round(expected[1:10,],digit=3)
  out_km <- calculateAJ_Rcpp(t=diabetes.complications$t, epsilon=diabetes.complications$d, strata=diabetes.complications$strata)
  tested <- as.matrix(util_get_surv(diabetes.complications$t, out_km$surv, out_km$time, diabetes.complications$strata, out_km$strata, out_km$strata.levels))
  tested <- round(tested[1:10,], digit=3)
  expect_equal(tested, expected)
})

test_that("drop-in replacement: no strata, no weights (greenwood / tsiatis)", {
  skip_on_cran()
  set.seed(123)

  n  <- 120
  t  <- rexp(n, rate = 0.2)
  ep <- rbinom(n, 1, 0.6)  # {0,1}
  stopifnot(any(ep == 1))  # at least one event

  call_calculateKM <- function(t, eps, w = NULL, strata = NULL, error = "greenwood") {
    fmls <- names(formals(calculateKM))
    args <- list()
    if ("t" %in% fmls) args$t <- t else if ("time" %in% fmls) args$time <- t else stop("calculateKM: time arg not found")
    if ("d" %in% fmls) args$d <- eps else if ("epsilon" %in% fmls) args$epsilon <- eps else stop("calculateKM: d/epsilon arg not found")
    if (!is.null(w)      && "w"      %in% fmls) args$w      <- w
    if (!is.null(strata) && "strata" %in% fmls) args$strata <- strata
    if ("error" %in% fmls) args$error <- error
    do.call(calculateKM, args)
  }

  for (err in c("greenwood", "tsiatis")) {
    old <- call_calculateKM(t, ep, error = err)
    new <- calculateAJ_Rcpp(t, ep, error = err, return_if = FALSE)

    # Same time grid
    expect_equal(unname(old$time),   unname(new$time),   tolerance = 1e-12)

    # Core KM outputs (numeric)
    old$std.err <- old$surv*old$std.err
    expect_equal(unname(old$surv),    unname(new$surv),    tolerance = 1e-10)
    expect_equal(unname(old$`n.risk`),unname(new$`n.risk`),tolerance = 1e-10)
    expect_equal(unname(old$`n.event`),unname(new$`n.event`),tolerance = 1e-10)
    expect_equal(unname(old$`n.censor`),unname(new$`n.censor`),tolerance = 1e-10)
    expect_equal(unname(old$std.err),unname(new$`std.err`),tolerance = 1e-8)

    # Meta fields (character / integers)
#   expect_identical(old$conf.type, new$conf.type)
    expect_identical(old$type,      new$type)
    expect_identical(old$method,    new$method)
    expect_identical(unname(old$n), unname(new$n))
    expect_identical(unname(old$strata),        unname(new$strata))
    expect_identical(unname(old$strata.levels), unname(new$strata.levels))

    # New fields exist (not compared to old)
    expect_true(!is.null(new$`std.err.aj`))
  }
})

test_that("drop-in replacement: with strata - weights", {
  skip_on_cran()
  set.seed(456)

  n  <- 150
  t  <- rexp(n, rate = 0.15)
  ep <- rbinom(n, 1, 0.5)        # {0,1}
  g  <- sample(1:3, n, replace = TRUE)

  for (err in c("greenwood", "tsiatis")) {
    old <- calculateKM(t, ep, strata = g, error = err)
    new <- calculateAJ_Rcpp(t, ep, strata = g, error = err, return_if = FALSE)

    old$std.err <- old$surv*old$std.err
    expect_equal(unname(old$time),    unname(new$time),    tolerance = 1e-12)
    expect_equal(unname(old$surv),    unname(new$surv),    tolerance = 1e-8)
    expect_equal(unname(old$`n.risk`),unname(new$`n.risk`),tolerance = 1e-8)
    expect_equal(unname(old$`n.event`),unname(new$`n.event`),tolerance = 1e-8)
    expect_equal(unname(old$`n.censor`),unname(new$`n.censor`),tolerance = 1e-8)
    expect_equal(unname(old$std.err),unname(new$`std.err`),tolerance = 1e-6)

#    expect_identical(old$conf.type, new$conf.type)
    expect_identical(old$type,      new$type)
    expect_identical(old$method,    new$method)
    expect_identical(unname(old$n), unname(new$n))
    expect_identical(unname(old$strata),        unname(new$strata))
    expect_identical(unname(old$strata.levels), unname(new$strata.levels))
  }
})

test_that("engine routing works and schemas align", {
  skip_on_cran()
  data(diabetes.complications, package = "cifmodeling")
  f <- Event(t, epsilon) ~ fruitq1

  out_km <- cifcurve(f, data = diabetes.complications,
                     outcome.type = "SURVIVAL", engine = "calculateKM", error = "greenwood")
  out_rc <- cifcurve(f, data = diabetes.complications,
                     outcome.type = "SURVIVAL", engine = "calculateAJ_Rcpp", error = "greenwood", return_if = FALSE)
  #expect_equal(out_km$surv, out_rc$surv, tolerance = 1e-8)

  out_ajR <- cifcurve(f, data = diabetes.complications,
                      outcome.type = "COMPETING-RISK", engine = "calculateAJ", error = "aalen")
  out_ajC <- cifcurve(f, data = diabetes.complications,
                      outcome.type = "COMPETING-RISK", engine = "calculateAJ_Rcpp", error = "aalen", return_if = FALSE)
  #expect_equal(out_ajR$`std.err.cif`, out_ajC$`std.err.cif`, tolerance = 1e-5)

  out_aalen <- out_ajC
  expect_true(length(out_aalen$`std.err.aj`) >= 2)
  expect_true(out_aalen$`std.err.aj`[1] >= 0)
  if (length(out_aalen$`std.err.aj`) >= 2 && is.finite(out_aalen$`std.err.aj`[2])) {
    expect_true(is.finite(out_aalen$`std.err.aj`[1]))
  }

  #for (x in list(out_km, out_rc, out_ajR, out_ajC)) {
  #  expect_true(all(c("time", "surv", "std.err", "std.err.aj", "type", "method", "conf.type") %in% names(x)))
  #}
>>>>>>> 3d2c2445
})<|MERGE_RESOLUTION|>--- conflicted
+++ resolved
@@ -29,8 +29,6 @@
   tested <- as.matrix(util_get_surv(diabetes.complications$t, out_km$surv, out_km$time, diabetes.complications$strata, out_km$strata, out_km$strata.levels))
   tested <- round(tested[1:10,], digit=3)
   expect_equal(tested, expected)
-<<<<<<< HEAD
-=======
 })
 
 test_that("calculateAJ_Rcpp() and util_get_surv() produced expected KM for survival data", {
@@ -171,5 +169,4 @@
   #for (x in list(out_km, out_rc, out_ajR, out_ajC)) {
   #  expect_true(all(c("time", "surv", "std.err", "std.err.aj", "type", "method", "conf.type") %in% names(x)))
   #}
->>>>>>> 3d2c2445
 })