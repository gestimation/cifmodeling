---
title: "Overview"
output: rmarkdown::html_vignette
vignette: >
  %\VignetteIndexEntry{Overview}
  %\VignetteEngine{knitr::rmarkdown}
  %\VignetteEncoding{UTF-8}
---

```{r setup01, include=FALSE}
knitr::opts_chunk$set(
  collapse   = TRUE,
  comment    = "#>",
  fig.path   = "fig/overview-", 
  fig.ext    = "png",
  fig.width  = 6,
  fig.height = 4,
  dpi        = 300,
  fig.retina = 2,
  fig.align  = "center",
  out.width  = "70%"
)

if (requireNamespace("cifmodeling", quietly = TRUE)) {
  library(cifmodeling)
} else {
  stop("Package 'cifmodeling' is not available during vignette build.")
}
library(nleqslv)
library(boot)
library(ggplot2)
library(ggsurvfit)
library(patchwork)
data("diabetes.complications", package = "cifmodeling")
set.seed(1)
```

<!-- badges: start --> <!-- badges: end -->

## Quick start

<<<<<<< HEAD
This package is a compact, high-level extension of the existing *survival* ecosystem. It provides a unified interface for Kaplan–Meier and Aalen–Johansen curves, modern visualization, and direct polytomous regression for survival and competing-risks data.
=======
This package is a compact, high-level extension of the existing `survival` ecosystem. It provides a unified interface for Kaplan-Meier and Aalen-Johansen curves, modern visualization, and direct polytomous regression for survival and competing risks data.
>>>>>>> 52e2a300

```{r example01-1, fig.cap="Aalen-Johansen cumulative incidence curves from cifplot()", warning=FALSE, message=FALSE}
library(cifmodeling)
data(diabetes.complications)
cifplot(Event(t,epsilon)~fruitq, data=diabetes.complications, 
        outcome.type="competing-risk", panel.per.event=TRUE)
```

In competing risks data, censoring is often coded as 0, the event of interest as 1, and competing risks as 2. In the `diabetes.complications` data frame, `epsilon` follows this convention. With `panel.per.event = TRUE`, `cifplot()` visualizes the cumulative incidence functions (CIFs), with the CIF of diabetic retinopathy (`epsilon = 1`) shown on the left and the CIF of macrovascular complications (`epsilon = 2`) on the right.
<<<<<<< HEAD
=======

### Why cifmodeling?

- **Unified interface** for Kaplan–Meier and Aalen–Johansen curves, with survival and competing risks handled by the same syntax.
- **Publication-ready graphics** built on `ggsurvfit` and `ggplot2`, including risk/estimate tables, censoring/competing-risks/intercurrent-events marks, and multi-panel layouts.
- **Tidy summaries and reporting**: regression results from `polyreg()` support `generics::tidy()`, `glance()`, and `augment()`, which integrate smoothly with `modelsummary` and other broom-style tools.
- **Coherent regression models** of CIFs, targeting familiar effect measures (risk ratios, odds ratios, and subdistribution hazard ratios). Modeling the nuisance structure using polytomous log odds products ensures that the sum of cause-specific CIFs does not exceed one.
>>>>>>> 52e2a300

## Tools for survival and competing risks analysis

In clinical and epidemiological research, analysts often need to handle censoring, competing risks, and intercurrent events (e.g. treatment switching), but existing R packages typically separate these tasks across different interfaces. `cifmodeling` provides a unified, publication-ready toolkit that integrates nonparametric estimation, regression modelling, and visualization for survival and competing risks data. The package is centered around three tightly connected functions:

<<<<<<< HEAD
-   `cifplot()` typically generates a survival or CIF curve with marks that represent censoring, competing risks and intercurrent events. Multiple standard error (SE) estimators and confidence interval (CI) methods are supported. The visualization is built on top of `ggsurvfit` and `ggplot2`.
-   `cifpanel()` creates a multi-panel figure for survival/CIF curves, arranged either in a grid layout or as an inset overlay.
=======
-   `cifplot()` typically generates a survival or CIF curve with marks that represent censoring, competing risks and intercurrent events. **Multiple standard error (SE) estimators and confidence interval (CI) methods valid for unweighted and weighted data are supported.** The visualization is built on top of `ggsurvfit` and `ggplot2`.

-   `cifpanel()` creates a multi-panel figure for survival/CIF curves, arranged either **in a grid layout or as an inset overlay**.
>>>>>>> 52e2a300

-   `polyreg()` fits **coherent regression models** of CIFs using polytomous log odds products. 

These functions adopt a formula + data syntax, return tidy, publication-ready outputs, and integrate seamlessly with `ggsurvfit` and `modelsummary` for visualization and reporting.

## Position in the survival ecosystem

<<<<<<< HEAD
Several excellent R packages exist for survival and competing risks analysis. The **survival** package provides the canonical API for survival data. In combination with **ggsurvfit**, `survival::survfit()` can produce publication-ready survival plots. For CIF plots, however, integration in the general ecosystem is less streamlined. `cifmodeling` fills this gap by offering `cifplot()` for survival/CIF plots and multi-panel figures via a single, unified interface.

Beyond providing a unified interface, `cifcurve()` also extends `survival::survfit()` in a few targeted ways. For unweighted survival data, it reproduces the standard Kaplan–Meier estimator with Greenwood or Tsiatis SEs and a unified set of CI transformations. For competing risks data, it computes Aalen–Johansen CIFs with both Aalen-type and delta-method SEs. For weighted survival or competing risks data (e.g. inverse probability weighting), it implements influence-function based SEs (Deng and Wang 2025) as well as modified Greenwood- and Tsiatis-type SEs (Xie and Liu 2005), which are valid under general positive weights.

If you need very fine-grained plot customisation, you can compute the estimator and keep a `survfit`-compatible object with `cifcurve()` (or supply your own `survfit` object) and then style it using **ggsurvfit**/**ggplot2** layers. In other words:

- use `cifcurve()` for estimation,
- use `cifplot()` / `cifpanel()` for quick, high-quality figures, and
- fall back to the ggplot ecosystem when you want full artistic control.

The **mets** package is a more specialised toolkit that provides advanced methods for competing risks analysis. `cifmodeling::polyreg()` focuses on coherent modelling of all CIFs simultaneously to estimate RR/OR/SHR at user-specified times. This coherence can come with longer runtimes for large problems. If you prefer fitting separate regression models for each competing event or specifically need Fine–Gray models (Fine and Gray 1999) and direct binomial model (Scheike, Zhang and Gerds 2008), `mets::cifreg()` and `mets::binreg()` are excellent choices.

## Installation

The package is implemented in R and relies on `Rcpp`, `nleqslv` and `boot` for its numerical back-end. The examples in this document also use `ggplot2`, `ggsurvfit`, `patchwork` and `modelsummary` for tabulation and plotting. Install the core package and these companion packages with:

``` r
# Install cifmodeling from GitHub
devtools::install_github("gestimation/cifmodeling")

# Core dependencies
install.packages(c("Rcpp", "nleqslv", "boot"))

=======
Several excellent R packages exist for survival and competing risks analysis. The **survival** package provides the canonical API for survival data. In combination with the **ggsurvfit** package, `survival::survfit()` can produce publication-ready survival plots. For CIF plots, however, integration in the general ecosystem is less streamlined. `cifmodeling` fills this gap by offering `cifplot()` for survival/CIF plots and multi-panel figures via a single, unified interface.

Beyond providing a unified interface, `cifcurve()` also extends `survfit()` in a few targeted ways. For unweighted survival data, it reproduces the standard Kaplan-Meier estimator with **Greenwood and Tsiatis SEs** and a unified set of CI transformations. For competing risks data, it computes Aalen-Johansen CIFs with both **Aalen-type and delta-method SEs**. For weighted survival or competing risks data (e.g. inverse probability weighting), it implements **influence-function based SEs** (Deng and Wang 2025) as well as **modified Greenwood- and Tsiatis-type SEs** (Xie and Liu 2005), which are valid under general positive weights. 

If you need very fine-grained plot customization, you can compute the estimator and keep a survfit-compatible object with `cifcurve()` (or supply your own survfit object) and then style it using `ggsurvfit/ggplot2` layers. In other words:

- use `cifcurve()` for estimation,
- use `cifplot()` / `cifpanel()` for quick, high-quality figures, and
- fall back to the `ggplot` ecosystem when you want full artistic control.

The **mets** package is a more specialised toolkit that provides advanced methods for competing risks analysis. `cifmodeling::polyreg()` focuses on coherent modelling of all CIFs simultaneously to estimate the exposure effects in terms of RR/OR/SHR. This coherence can come with longer runtimes for large problems. If you prefer fitting separate regression models for each competing event or specifically need the Fine-Gray models (Fine and Gray 1999) and the direct binomial models (Scheike, Zhang and Gerds 2008), `mets::cifreg()` and `mets::binreg()` are excellent choices.

## Installation

The package is implemented in R and relies on `Rcpp`, `nleqslv` and `boot` for its numerical back-end. The examples in this document also use `ggplot2`, `ggsurvfit`, `patchwork` and `modelsummary` for tabulation and plotting. Install the core package and these companion packages with:

``` r
# Install cifmodeling from GitHub
devtools::install_github("gestimation/cifmodeling")

# Core dependencies
install.packages(c("Rcpp", "nleqslv", "boot"))

>>>>>>> 52e2a300
# Recommended packages for plotting and tabulation in this README
install.packages(c("ggplot2", "ggsurvfit", "patchwork", "modelsummary"))
```

## Quality control

`cifmodeling` includes an extensive test suite built with **testthat**, which checks the numerical accuracy and graphical consistency of all core functions (`cifcurve()`, `cifplot()`, `cifpanel()`, and `polyreg()`). The estimators are routinely compared against related functions in **survival**,  **cmprsk** and **mets** packages to ensure consistency. The package is continuously tested on GitHub Actions (Windows, macOS, Linux) to maintain reproducibility and CRAN-level compliance.<|MERGE_RESOLUTION|>--- conflicted
+++ resolved
@@ -39,11 +39,7 @@
 
 ## Quick start
 
-<<<<<<< HEAD
-This package is a compact, high-level extension of the existing *survival* ecosystem. It provides a unified interface for Kaplan–Meier and Aalen–Johansen curves, modern visualization, and direct polytomous regression for survival and competing-risks data.
-=======
 This package is a compact, high-level extension of the existing `survival` ecosystem. It provides a unified interface for Kaplan-Meier and Aalen-Johansen curves, modern visualization, and direct polytomous regression for survival and competing risks data.
->>>>>>> 52e2a300
 
 ```{r example01-1, fig.cap="Aalen-Johansen cumulative incidence curves from cifplot()", warning=FALSE, message=FALSE}
 library(cifmodeling)
@@ -53,8 +49,6 @@
 ```
 
 In competing risks data, censoring is often coded as 0, the event of interest as 1, and competing risks as 2. In the `diabetes.complications` data frame, `epsilon` follows this convention. With `panel.per.event = TRUE`, `cifplot()` visualizes the cumulative incidence functions (CIFs), with the CIF of diabetic retinopathy (`epsilon = 1`) shown on the left and the CIF of macrovascular complications (`epsilon = 2`) on the right.
-<<<<<<< HEAD
-=======
 
 ### Why cifmodeling?
 
@@ -62,20 +56,14 @@
 - **Publication-ready graphics** built on `ggsurvfit` and `ggplot2`, including risk/estimate tables, censoring/competing-risks/intercurrent-events marks, and multi-panel layouts.
 - **Tidy summaries and reporting**: regression results from `polyreg()` support `generics::tidy()`, `glance()`, and `augment()`, which integrate smoothly with `modelsummary` and other broom-style tools.
 - **Coherent regression models** of CIFs, targeting familiar effect measures (risk ratios, odds ratios, and subdistribution hazard ratios). Modeling the nuisance structure using polytomous log odds products ensures that the sum of cause-specific CIFs does not exceed one.
->>>>>>> 52e2a300
 
 ## Tools for survival and competing risks analysis
 
 In clinical and epidemiological research, analysts often need to handle censoring, competing risks, and intercurrent events (e.g. treatment switching), but existing R packages typically separate these tasks across different interfaces. `cifmodeling` provides a unified, publication-ready toolkit that integrates nonparametric estimation, regression modelling, and visualization for survival and competing risks data. The package is centered around three tightly connected functions:
 
-<<<<<<< HEAD
--   `cifplot()` typically generates a survival or CIF curve with marks that represent censoring, competing risks and intercurrent events. Multiple standard error (SE) estimators and confidence interval (CI) methods are supported. The visualization is built on top of `ggsurvfit` and `ggplot2`.
--   `cifpanel()` creates a multi-panel figure for survival/CIF curves, arranged either in a grid layout or as an inset overlay.
-=======
 -   `cifplot()` typically generates a survival or CIF curve with marks that represent censoring, competing risks and intercurrent events. **Multiple standard error (SE) estimators and confidence interval (CI) methods valid for unweighted and weighted data are supported.** The visualization is built on top of `ggsurvfit` and `ggplot2`.
 
 -   `cifpanel()` creates a multi-panel figure for survival/CIF curves, arranged either **in a grid layout or as an inset overlay**.
->>>>>>> 52e2a300
 
 -   `polyreg()` fits **coherent regression models** of CIFs using polytomous log odds products. 
 
@@ -83,31 +71,6 @@
 
 ## Position in the survival ecosystem
 
-<<<<<<< HEAD
-Several excellent R packages exist for survival and competing risks analysis. The **survival** package provides the canonical API for survival data. In combination with **ggsurvfit**, `survival::survfit()` can produce publication-ready survival plots. For CIF plots, however, integration in the general ecosystem is less streamlined. `cifmodeling` fills this gap by offering `cifplot()` for survival/CIF plots and multi-panel figures via a single, unified interface.
-
-Beyond providing a unified interface, `cifcurve()` also extends `survival::survfit()` in a few targeted ways. For unweighted survival data, it reproduces the standard Kaplan–Meier estimator with Greenwood or Tsiatis SEs and a unified set of CI transformations. For competing risks data, it computes Aalen–Johansen CIFs with both Aalen-type and delta-method SEs. For weighted survival or competing risks data (e.g. inverse probability weighting), it implements influence-function based SEs (Deng and Wang 2025) as well as modified Greenwood- and Tsiatis-type SEs (Xie and Liu 2005), which are valid under general positive weights.
-
-If you need very fine-grained plot customisation, you can compute the estimator and keep a `survfit`-compatible object with `cifcurve()` (or supply your own `survfit` object) and then style it using **ggsurvfit**/**ggplot2** layers. In other words:
-
-- use `cifcurve()` for estimation,
-- use `cifplot()` / `cifpanel()` for quick, high-quality figures, and
-- fall back to the ggplot ecosystem when you want full artistic control.
-
-The **mets** package is a more specialised toolkit that provides advanced methods for competing risks analysis. `cifmodeling::polyreg()` focuses on coherent modelling of all CIFs simultaneously to estimate RR/OR/SHR at user-specified times. This coherence can come with longer runtimes for large problems. If you prefer fitting separate regression models for each competing event or specifically need Fine–Gray models (Fine and Gray 1999) and direct binomial model (Scheike, Zhang and Gerds 2008), `mets::cifreg()` and `mets::binreg()` are excellent choices.
-
-## Installation
-
-The package is implemented in R and relies on `Rcpp`, `nleqslv` and `boot` for its numerical back-end. The examples in this document also use `ggplot2`, `ggsurvfit`, `patchwork` and `modelsummary` for tabulation and plotting. Install the core package and these companion packages with:
-
-``` r
-# Install cifmodeling from GitHub
-devtools::install_github("gestimation/cifmodeling")
-
-# Core dependencies
-install.packages(c("Rcpp", "nleqslv", "boot"))
-
-=======
 Several excellent R packages exist for survival and competing risks analysis. The **survival** package provides the canonical API for survival data. In combination with the **ggsurvfit** package, `survival::survfit()` can produce publication-ready survival plots. For CIF plots, however, integration in the general ecosystem is less streamlined. `cifmodeling` fills this gap by offering `cifplot()` for survival/CIF plots and multi-panel figures via a single, unified interface.
 
 Beyond providing a unified interface, `cifcurve()` also extends `survfit()` in a few targeted ways. For unweighted survival data, it reproduces the standard Kaplan-Meier estimator with **Greenwood and Tsiatis SEs** and a unified set of CI transformations. For competing risks data, it computes Aalen-Johansen CIFs with both **Aalen-type and delta-method SEs**. For weighted survival or competing risks data (e.g. inverse probability weighting), it implements **influence-function based SEs** (Deng and Wang 2025) as well as **modified Greenwood- and Tsiatis-type SEs** (Xie and Liu 2005), which are valid under general positive weights. 
@@ -131,7 +94,6 @@
 # Core dependencies
 install.packages(c("Rcpp", "nleqslv", "boot"))
 
->>>>>>> 52e2a300
 # Recommended packages for plotting and tabulation in this README
 install.packages(c("ggplot2", "ggsurvfit", "patchwork", "modelsummary"))
 ```
