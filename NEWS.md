# cifmodeling 0.9.4

<<<<<<< HEAD
* First CRAN release.
* Documentation and tests were polished for CRAN submission.
=======
* Sixth CRAN submission.
  Invalid DESCRIPTION file, software names were single quoted. 
  Rebuilt and resubmitted.
>>>>>>> 3350034a

# cifmodeling 0.9.3

* Fifth CRAN submission.

Addressed CRAN feedback regarding file-system and environment management.
Removed development-time scripts under tools/ that performed bulk renaming
and wrote to the package directory or the current working directory.
These files are no longer included in the source tarball.
Eliminated the remaining use of .GlobalEnv in internal helpers.
panel_as_formula_global() now evaluates formulas in the calling environment
(parent.frame()) instead of .GlobalEnv, fully complying with the
“no modification of the .GlobalEnv” CRAN policy.
No user-visible changes; only internal cleanup for CRAN compliance.

# cifmodeling 0.9.2

* Fourth CRAN submission.
* Invalid file URLs  
  (articles/gallery.html, articles/polyreg.html, articles/formulas.html)
  were replaced by URLs in the web and verified using urlchecker::url_check(). 
  Rebuilt and resubmitted.

# cifmodeling 0.9.1

* Third CRAN submission.
* The DOI reported by CRAN (`10.21105/joss.00510`) does not appear to be present
  in the package source. Verified using recursive search and a freshly created
  tarball. Rebuilt and resubmitted.

# cifmodeling 0.9.0

* Second CRAN submission.

# cifmodeling 0.8.2

* Bug fixes
* README.Rmd, Vignettes and site were updated. 
* Cumulative hazard and log-log plots were implemented

# cifmodeling 0.8.1

* README.Rmd, Vignettes and site were updated. 
* polyreg S3 methods were implemented

# cifmodeling 0.8.0

* Breaking change: `cifplot()` and `cifpanel()` now return structured objects
  with explicit `plot`/`list.plot` and `patchwork` elements, metadata, and
  printing handled via new S3 methods. Automatic printing is limited to
  interactive sessions, and panel outputs store engine metadata in
  `print.info$engine`.

* Standardized outcome.type canonical values to lowercase; legacy uppercase and short aliases remain accepted. Internals now use tolower().

# cifmodeling 0.7.0

* Bug fixes
* README.Rmd, Vignettes and site were updated. 

# cifmodeling 0.6.0

* Initial CRAN submission.

# cifmodeling 0.5.0

* Bug fixes

# cifmodeling 0.4.0

* Bug fixes

# cifmodeling 0.3.0

* `cifpanel()` and panel mode of * `cifplot()` were developed.

# cifmodeling 0.2.0

* Bug fixes

# cifmodeling 0.1.0

* `cifcurve()`, `cifplot()` and `polyreg()` were developed.<|MERGE_RESOLUTION|>--- conflicted
+++ resolved
@@ -1,13 +1,13 @@
+# cifmodeling 0.9.5
+
+* First CRAN release.
+* Documentation and tests were polished for CRAN submission.
+
 # cifmodeling 0.9.4
 
-<<<<<<< HEAD
-* First CRAN release.
-* Documentation and tests were polished for CRAN submission.
-=======
 * Sixth CRAN submission.
-  Invalid DESCRIPTION file, software names were single quoted. 
-  Rebuilt and resubmitted.
->>>>>>> 3350034a
+
+Invalid DESCRIPTION file, software names were single quoted. Rebuilt and resubmitted.
 
 # cifmodeling 0.9.3
 
