Package: cifmodeling
<<<<<<< HEAD
Title: Visualize Cumulative Incidence Functions and Fit Coherent Regression Models Based on Polytomous Log Odds Products
Version: 0.7.0
Authors@R: c(person("Shiro", "Tanaka", , "gestimation@gmail.com", role = c("aut", "cre", "cph"), comment = c(ORCID = "0000-0001-6817-5235")), person("Shigetaka", "Kobari", role = "ctb"), person("Chisato", "Honda", role = "ctb"))
Description: A compact and unified toolkit for survival and competing risks analysis in R. cifcurve() estimates and visualizes Kaplan-Meier survival or Aalen-Johansen cumulative incidence curves with a familiar survival::survfit object. polyreg() performs regression modeling of cumulative incidence functions based on polytomous log odds products to estimate risk ratios, odds ratios, or subdistribution hazard ratios of a categorical exposure. Both functions adopt a formula + data syntax, return tidy, publication-ready outputs, and integrate seamlessly with ggsurvfit and modelsummary for visualization. Key numerical routines are implemented in C++ via 'Rcpp'. 
=======
Title: Visualize and Fit Direct Polytomous Regression Models to CIFs
Version: 0.8.0
Authors@R: c(person("Shiro", "Tanaka", , "gestimation@gmail.com", role = c("aut", "cre", "cph"), comment = c(ORCID = "0000-0001-6817-5235")), person("Shigetaka", "Kobari", role = "ctb"), person("Chisato", "Honda", role = "ctb"))
Description: A compact and unified toolkit for survival and competing risks analysis. 'cifcurve()' estimates and visualizes Kaplan-Meier survival or Aalen-Johansen cumulative incidence functions (CIFs) with a familiar 'survival::survfit'-like object. 'polyreg()' performs regression modeling of CIFs based on polytomous log odds products to estimate risk ratios, odds ratios, or subdistribution hazard ratios of a categorical exposure. Both functions adopt a formula + data syntax, return tidy, publication-ready outputs, and integrate seamlessly with 'ggsurvfit' and 'modelsummary' for visualization. Key numerical routines are implemented in C++ via 'Rcpp'. 
>>>>>>> b435e2e2
License: MIT + file LICENSE
Encoding: UTF-8
Roxygen: list(markdown = TRUE)
RoxygenNote: 7.3.3
RdMacros: lifecycle
Config/Needs/website: lifecycle
Depends: R (>= 4.1.0)
Suggests: 
    survival,
    mets,
    modelsummary,
    gtsummary,
    knitr,
    rmarkdown,
    testthat (>= 3.0.0),
    pkgdown
Config/testthat/edition: 3
LinkingTo: 
    Rcpp
Imports:
    Rcpp,
    nleqslv,
    boot,
    ggsurvfit,
    ggplot2,
    patchwork,
    scales,
    lifecycle
VignetteBuilder: knitr
URL: https://gestimation.github.io/cifmodeling/, https://github.com/gestimation/cifmodeling
BugReports: https://github.com/gestimation/cifmodeling/issues<|MERGE_RESOLUTION|>--- conflicted
+++ resolved
@@ -1,15 +1,8 @@
 Package: cifmodeling
-<<<<<<< HEAD
-Title: Visualize Cumulative Incidence Functions and Fit Coherent Regression Models Based on Polytomous Log Odds Products
-Version: 0.7.0
-Authors@R: c(person("Shiro", "Tanaka", , "gestimation@gmail.com", role = c("aut", "cre", "cph"), comment = c(ORCID = "0000-0001-6817-5235")), person("Shigetaka", "Kobari", role = "ctb"), person("Chisato", "Honda", role = "ctb"))
-Description: A compact and unified toolkit for survival and competing risks analysis in R. cifcurve() estimates and visualizes Kaplan-Meier survival or Aalen-Johansen cumulative incidence curves with a familiar survival::survfit object. polyreg() performs regression modeling of cumulative incidence functions based on polytomous log odds products to estimate risk ratios, odds ratios, or subdistribution hazard ratios of a categorical exposure. Both functions adopt a formula + data syntax, return tidy, publication-ready outputs, and integrate seamlessly with ggsurvfit and modelsummary for visualization. Key numerical routines are implemented in C++ via 'Rcpp'. 
-=======
 Title: Visualize and Fit Direct Polytomous Regression Models to CIFs
 Version: 0.8.0
 Authors@R: c(person("Shiro", "Tanaka", , "gestimation@gmail.com", role = c("aut", "cre", "cph"), comment = c(ORCID = "0000-0001-6817-5235")), person("Shigetaka", "Kobari", role = "ctb"), person("Chisato", "Honda", role = "ctb"))
 Description: A compact and unified toolkit for survival and competing risks analysis. 'cifcurve()' estimates and visualizes Kaplan-Meier survival or Aalen-Johansen cumulative incidence functions (CIFs) with a familiar 'survival::survfit'-like object. 'polyreg()' performs regression modeling of CIFs based on polytomous log odds products to estimate risk ratios, odds ratios, or subdistribution hazard ratios of a categorical exposure. Both functions adopt a formula + data syntax, return tidy, publication-ready outputs, and integrate seamlessly with 'ggsurvfit' and 'modelsummary' for visualization. Key numerical routines are implemented in C++ via 'Rcpp'. 
->>>>>>> b435e2e2
 License: MIT + file LICENSE
 Encoding: UTF-8
 Roxygen: list(markdown = TRUE)
