Package: cifmodeling
Title: Visualization and Polytomous Modeling of Survival and Competing Risks
<<<<<<< HEAD
Version: 0.9.5
=======
Version: 0.9.4
>>>>>>> 3350034a
Authors@R: c(person("Shiro", "Tanaka", , "gestimation@gmail.com", role = c("aut", "cre", "cph"), comment = c(ORCID = "0000-0001-6817-5235")), person("Shigetaka", "Kobari", role = "ctb"), person("Chisato", "Honda", role = "ctb"))
Description: A publication-ready toolkit for modern survival and competing risks
    analysis with a minimal, formula-based interface. Both nonparametric
    estimation and direct polytomous regression of cumulative incidence
    functions (CIFs) are supported. The main functions 'cifcurve()', 'cifplot()',
    and 'cifpanel()' estimate survival and CIF curves and produce high-quality
    graphics with risk tables, censoring and competing-event marks, and
    multi-panel or inset layouts built on 'ggplot2' and 'ggsurvfit'. The modeling
    function 'polyreg()' performs direct polytomous regression for coherent joint
    modeling of all cause-specific CIFs to estimate risk ratios, odds ratios, or
    subdistribution hazard ratios at user-specified time points. All core
    functions adopt a formula-and-data syntax and return tidy and extensible
    outputs that integrate smoothly with 'modelsummary', 'broom', and the broader
    'tidyverse' ecosystem. Key numerical routines are implemented in C++ via
    'Rcpp'.
License: MIT + file LICENSE
Encoding: UTF-8
Roxygen: list(markdown = TRUE)
RoxygenNote: 7.3.3
RdMacros: lifecycle
Config/Needs/website: lifecycle
Depends: R (>= 4.1.0)
Suggests: 
    survival,
    mets,
    modelsummary,
    gtsummary,
    knitr,
    rmarkdown,
    testthat (>= 3.0.0),
    pkgdown
Config/testthat/edition: 3
LinkingTo: 
    Rcpp
Imports:
    Rcpp,
    nleqslv,
    boot,
    ggsurvfit,
    ggplot2,
    patchwork,
    scales,
    generics,
    lifecycle
VignetteBuilder: knitr
URL: https://gestimation.github.io/cifmodeling/, https://github.com/gestimation/cifmodeling
BugReports: https://github.com/gestimation/cifmodeling/issues<|MERGE_RESOLUTION|>--- conflicted
+++ resolved
@@ -1,10 +1,6 @@
 Package: cifmodeling
 Title: Visualization and Polytomous Modeling of Survival and Competing Risks
-<<<<<<< HEAD
 Version: 0.9.5
-=======
-Version: 0.9.4
->>>>>>> 3350034a
 Authors@R: c(person("Shiro", "Tanaka", , "gestimation@gmail.com", role = c("aut", "cre", "cph"), comment = c(ORCID = "0000-0001-6817-5235")), person("Shigetaka", "Kobari", role = "ctb"), person("Chisato", "Honda", role = "ctb"))
 Description: A publication-ready toolkit for modern survival and competing risks
     analysis with a minimal, formula-based interface. Both nonparametric
