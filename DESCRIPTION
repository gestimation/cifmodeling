Package: cifmodeling
Title: Visualization and Polytomous Modeling of Survival and Competing Risks
<<<<<<< HEAD
Version: 0.9.3
Authors@R: c(person("Shiro", "Tanaka", , "gestimation@gmail.com", role = c("aut", "cre", "cph"), comment = c(ORCID = "0000-0001-6817-5235")), person("Shigetaka", "Kobari", role = "ctb"), person("Chisato", "Honda", role = "ctb"))
Description: A publication-ready toolkit for modern survival and competing risks analysis with minimal, formula-based interface. Both nonparametric estimation and direct polytomous regression of cumulative incidence functions (CIFs) were supported. `cifcurve()` estimates survival and CIF curves with options such as conventional Greenwood-type and related estimators, and influence-function-based inference valid for weighted (IPW) analysis. `cifplot()` and `cifpanel()` produce high-quality survival and CIF graphics with risk tables, censoring and competing-event marks, and multi-panel or inset layouts built on `ggplot2` and `ggsurvfit`. `polyreg()` performs direct polytomous regression for coherent joint modeling of all cause-specific CIFs to estimate risk ratios, odds ratios, or subdistribution hazard ratios at user-specified time points. All core functions adopt a formula-and-data syntax and return tidy and extensible outputs that integrate smoothly with `modelsummary`, `broom`, and the broader `tidyverse` ecosystem. Key numerical routines are implemented in C++ via `Rcpp`.
=======
Version: 0.9.5
Authors@R: c(person("Shiro", "Tanaka", , "gestimation@gmail.com", role = c("aut", "cre", "cph"), comment = c(ORCID = "0000-0001-6817-5235")), person("Shigetaka", "Kobari", role = "ctb"), person("Chisato", "Honda", role = "ctb"))
Description: A publication-ready toolkit for modern survival and competing risks
    analysis with a minimal, formula-based interface. Both nonparametric
    estimation and direct polytomous regression of cumulative incidence
    functions (CIFs) are supported. The main functions 'cifcurve()', 'cifplot()',
    and 'cifpanel()' estimate survival and CIF curves and produce high-quality
    graphics with risk tables, censoring and competing-risk marks, and
    multi-panel or inset layouts built on 'ggplot2' and 'ggsurvfit'. The modeling
    function 'polyreg()' performs direct polytomous regression for coherent joint
    modeling of all cause-specific CIFs to estimate risk ratios, odds ratios, or
    subdistribution hazard ratios at user-specified time points. All core
    functions adopt a formula-and-data syntax and return tidy and extensible
    outputs that integrate smoothly with 'modelsummary', 'broom', and the broader
    'tidyverse' ecosystem. Key numerical routines are implemented in C++ via
    'Rcpp'.
>>>>>>> d7a80ad7
License: MIT + file LICENSE
Encoding: UTF-8
Roxygen: list(markdown = TRUE)
RoxygenNote: 7.3.3
RdMacros: lifecycle
Config/Needs/website: lifecycle
Depends: R (>= 4.1.0)
Suggests: 
    survival,
    mets,
    modelsummary,
    gtsummary,
    knitr,
    rmarkdown,
    testthat (>= 3.0.0),
    pkgdown
Config/testthat/edition: 3
LinkingTo: 
    Rcpp
Imports:
    Rcpp,
    nleqslv,
    boot,
    ggsurvfit,
    ggplot2,
    patchwork,
    scales,
    generics,
    lifecycle
VignetteBuilder: knitr
URL: https://gestimation.github.io/cifmodeling/, https://github.com/gestimation/cifmodeling
BugReports: https://github.com/gestimation/cifmodeling/issues<|MERGE_RESOLUTION|>--- conflicted
+++ resolved
@@ -1,10 +1,5 @@
 Package: cifmodeling
 Title: Visualization and Polytomous Modeling of Survival and Competing Risks
-<<<<<<< HEAD
-Version: 0.9.3
-Authors@R: c(person("Shiro", "Tanaka", , "gestimation@gmail.com", role = c("aut", "cre", "cph"), comment = c(ORCID = "0000-0001-6817-5235")), person("Shigetaka", "Kobari", role = "ctb"), person("Chisato", "Honda", role = "ctb"))
-Description: A publication-ready toolkit for modern survival and competing risks analysis with minimal, formula-based interface. Both nonparametric estimation and direct polytomous regression of cumulative incidence functions (CIFs) were supported. `cifcurve()` estimates survival and CIF curves with options such as conventional Greenwood-type and related estimators, and influence-function-based inference valid for weighted (IPW) analysis. `cifplot()` and `cifpanel()` produce high-quality survival and CIF graphics with risk tables, censoring and competing-event marks, and multi-panel or inset layouts built on `ggplot2` and `ggsurvfit`. `polyreg()` performs direct polytomous regression for coherent joint modeling of all cause-specific CIFs to estimate risk ratios, odds ratios, or subdistribution hazard ratios at user-specified time points. All core functions adopt a formula-and-data syntax and return tidy and extensible outputs that integrate smoothly with `modelsummary`, `broom`, and the broader `tidyverse` ecosystem. Key numerical routines are implemented in C++ via `Rcpp`.
-=======
 Version: 0.9.5
 Authors@R: c(person("Shiro", "Tanaka", , "gestimation@gmail.com", role = c("aut", "cre", "cph"), comment = c(ORCID = "0000-0001-6817-5235")), person("Shigetaka", "Kobari", role = "ctb"), person("Chisato", "Honda", role = "ctb"))
 Description: A publication-ready toolkit for modern survival and competing risks
@@ -21,7 +16,6 @@
     outputs that integrate smoothly with 'modelsummary', 'broom', and the broader
     'tidyverse' ecosystem. Key numerical routines are implemented in C++ via
     'Rcpp'.
->>>>>>> d7a80ad7
 License: MIT + file LICENSE
 Encoding: UTF-8
 Roxygen: list(markdown = TRUE)
