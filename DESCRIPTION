--- conflicted
+++ resolved
@@ -30,10 +30,7 @@
     ggplot2,
     patchwork,
     scales,
-<<<<<<< HEAD
-=======
     generics,
->>>>>>> 318f5ec8
     lifecycle
 VignetteBuilder: knitr
 URL: https://gestimation.github.io/cifmodeling/, https://github.com/gestimation/cifmodeling
