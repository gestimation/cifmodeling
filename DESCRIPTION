Package: cifmodeling
Title: Visualize Cumulative Incidence Functions and Fit Coherent Regression Models Based on Polytomous Log Odds Products
<<<<<<< HEAD
Version: 0.4.0
Authors@R: 
    person("Shiro", "Tanaka", , "gestimation@gmail.com", role = c("aut", "cre", "cph"))
Description: A compact and unified toolkit for survival and competing risks analysis in R. It covers both nonparametric estimation and regression modeling of cumulative incidence functions (CIFs). cifcurve() estimates and visualizes Kaplan-Meier survival or Aalen-Johansen cumulative incidence curves with a familiar survival::survfit object. polyreg() performs regression modeling of counting process based on polytomous log-odds products and stratified IPCW estimator and estimates risk ratios, odds ratios, or subdistribution hazard ratios of a categorical exposure. Both functions adopt a formula + data syntax, return tidy, publication-ready outputs, and integrate seamlessly with ggsurvfit and modelsummary for visualization. Key numerical routines are implemented in C++ via 'Rcpp'. 
=======
Version: 0.5.0
Authors@R: person("Shiro", "Tanaka", , "gestimation@gmail.com", role = c("aut", "cre", "cph"))
Description: A compact and unified toolkit for survival and competing risks analysis in R. It covers both nonparametric estimation and regression modeling of cumulative incidence functions (CIFs). cifcurve() estimates and visualizes Kaplan-Meier survival or Aalen-Johansen cumulative incidence curves with a familiar survival::survfit object. polyreg() performs regression modeling of counting process based on polytomous log odds products and stratified IPCW estimator and estimates risk ratios, odds ratios, or subdistribution hazard ratios of a categorical exposure. Both functions adopt a formula + data syntax, return tidy, publication-ready outputs, and integrate seamlessly with ggsurvfit and modelsummary for visualization. Key numerical routines are implemented in C++ via 'Rcpp'. 
>>>>>>> a95b9aa3
License: MIT + file LICENSE
Encoding: UTF-8
Roxygen: list(markdown = TRUE)
RoxygenNote: 7.3.3
Depends: R (>= 4.1.0)
Suggests: 
    survival, 
    mets, 
    modelsummary, 
    gtsummary, 
    knitr, 
    rmarkdown,
    testthat (>= 3.0.0)
Config/testthat/edition: 3
LinkingTo: 
    Rcpp
Imports:
    Rcpp, nleqslv, boot, ggsurvfit, ggplot2, patchwork, scales
VignetteBuilder: knitr
URL: https://github.com/gestimation/cifmodeling
BugReports: https://github.com/gestimation/cifmodeling/issues<|MERGE_RESOLUTION|>--- conflicted
+++ resolved
@@ -1,15 +1,8 @@
 Package: cifmodeling
 Title: Visualize Cumulative Incidence Functions and Fit Coherent Regression Models Based on Polytomous Log Odds Products
-<<<<<<< HEAD
-Version: 0.4.0
-Authors@R: 
-    person("Shiro", "Tanaka", , "gestimation@gmail.com", role = c("aut", "cre", "cph"))
-Description: A compact and unified toolkit for survival and competing risks analysis in R. It covers both nonparametric estimation and regression modeling of cumulative incidence functions (CIFs). cifcurve() estimates and visualizes Kaplan-Meier survival or Aalen-Johansen cumulative incidence curves with a familiar survival::survfit object. polyreg() performs regression modeling of counting process based on polytomous log-odds products and stratified IPCW estimator and estimates risk ratios, odds ratios, or subdistribution hazard ratios of a categorical exposure. Both functions adopt a formula + data syntax, return tidy, publication-ready outputs, and integrate seamlessly with ggsurvfit and modelsummary for visualization. Key numerical routines are implemented in C++ via 'Rcpp'. 
-=======
 Version: 0.5.0
 Authors@R: person("Shiro", "Tanaka", , "gestimation@gmail.com", role = c("aut", "cre", "cph"))
 Description: A compact and unified toolkit for survival and competing risks analysis in R. It covers both nonparametric estimation and regression modeling of cumulative incidence functions (CIFs). cifcurve() estimates and visualizes Kaplan-Meier survival or Aalen-Johansen cumulative incidence curves with a familiar survival::survfit object. polyreg() performs regression modeling of counting process based on polytomous log odds products and stratified IPCW estimator and estimates risk ratios, odds ratios, or subdistribution hazard ratios of a categorical exposure. Both functions adopt a formula + data syntax, return tidy, publication-ready outputs, and integrate seamlessly with ggsurvfit and modelsummary for visualization. Key numerical routines are implemented in C++ via 'Rcpp'. 
->>>>>>> a95b9aa3
 License: MIT + file LICENSE
 Encoding: UTF-8
 Roxygen: list(markdown = TRUE)
