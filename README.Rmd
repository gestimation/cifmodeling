--- conflicted
+++ resolved
@@ -165,11 +165,7 @@
 
 This means that `polyreg()` fits integrate naturally with the broader `broom/modelsummary` ecosystem. For publication-ready tables, you can pass `polyreg` objects directly to `modelsummary::msummary()` and `modelsummary::modelplot()`, including exponentiated summaries (risk ratios, odds ratios, subdistribution hazard ratios) via the `exponentiate = TRUE` option. 
 
-<<<<<<< HEAD
-```{r example04-1-5, fig.cap="Joint estimation of unadjusted risk ratios from 2 to 8 years using polyreg()", warning=FALSE, message=FALSE}
-=======
 ```{r example04-1-5, fig.cap="Unadjusted risk ratios at 2, 4, 6 and 8 years by polyreg()", warning=FALSE, message=FALSE}
->>>>>>> 6deecd60
 output4 <- polyreg(nuisance.model=Event(t,epsilon)~1, exposure="fruitq1", 
                    data=diabetes.complications, effect.measure1="RR", effect.measure2="RR", 
                    time.point=2, outcome.type="competing-risk")
@@ -180,11 +176,7 @@
                    data=diabetes.complications, effect.measure1="RR", effect.measure2="RR", 
                    time.point=6, outcome.type="competing-risk")
 summary <- list(
-<<<<<<< HEAD
-  "RR of diabetes retinopathy event at 2 years" = output4$summary$event1, 
-=======
   "RR of diabetes retinopathy at 2 years" = output4$summary$event1, 
->>>>>>> 6deecd60
   "RR of diabetes retinopathy at 4 years" = output5$summary$event1, 
   "RR of diabetes retinopathy at 6 years" = output6$summary$event1, 
   "RR of diabetes retinopathy at 8 years" = output3$summary$event1,
@@ -195,8 +187,4 @@
 )
 library(modelsummary)
 modelplot(summary, coef_rename="", exponentiate = TRUE)
-<<<<<<< HEAD
-```
-=======
-```
->>>>>>> 6deecd60
+```