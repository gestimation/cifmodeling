---
output:
  github_document:
    html_preview: false
---

<!-- README.md is generated from README.Rmd. Please edit that file -->

```{r, include = FALSE}
knitr::opts_chunk$set(
  collapse = TRUE,
  comment = "#>",
  fig.path = "man/figures/README-",
  out.width = "70%"
)
```

<!-- badges: start -->
<!-- badges: end -->

```{r setup, eval=FALSE, include=FALSE, warning=FALSE, message=FALSE}
#devtools::install_github("gestimation/cifmodeling") 
#install.packages(c("Rcpp","nleqslv","boot","ggplot2","ggsurvfit","patchwork","modelsummary"))
if (requireNamespace("cifmodeling", quietly = TRUE)) {
  library(cifmodeling)
} else {
  stop("Package 'cifmodeling' is not available during vignette build.")
}
library(nleqslv)
library(boot)
library(ggplot2)
library(ggsurvfit)
library(patchwork)
library(modelsummary)
data("diabetes.complications", package = "cifmodeling")
set.seed(1)
```

# Visualization and Modeling of Survival and Competing Risks Data — cifmodeling

## Quick start

This package is a compact, high-level extension of the existing `survival` ecosystem. It provides a unified interface for Kaplan-Meier and Aalen-Johansen curves, modern visualization, and direct polytomous regression for survival and competing risks data.

```{r example01-1, fig.cap="Aalen-Johansen cumulative incidence curves from cifplot()", warning=FALSE, message=FALSE}
library(cifmodeling)
data(diabetes.complications)
cifplot(Event(t,epsilon)~fruitq, data=diabetes.complications, 
        outcome.type="competing-risk", panel.per.event=TRUE)
```

In competing risks data, censoring is often coded as 0, the event of interest as 1, and competing risks as 2. In the `diabetes.complications` data frame, `epsilon` follows this convention. With `panel.per.event = TRUE`, `cifplot()` visualizes the cumulative incidence functions (CIFs), with the CIF of diabetic retinopathy (`epsilon = 1`) shown on the left and the CIF of macrovascular complications (`epsilon = 2`) on the right.

## Why cifmodeling?

<<<<<<< HEAD
- **Unified interface** for Kaplan–Meier and Aalen–Johansen curves, with survival and competing risks handled by the same syntax.
- **Publication-ready graphics** built on `ggsurvfit` and `ggplot2`, including risk/estimate tables, censoring/competing-risks/intercurrent-events marks, and multi-panel layouts.
<<<<<<< HEAD
- **Coherent regression models** for CIFs, targeting familiar effect measures such as risk ratios (RR), odds ratios (OR), and subdistribution hazard ratios (SHR).
=======
- **Tidy summaries and reporting**: regression results from `polyreg()` support `generics::tidy()`, `glance()`, and `augment()`, which integrate smoothly with `modelsummary` and other broom-style tools.
- **Coherent regression models** of CIFs, targeting familiar effect measures (risk ratios, odds ratios, and subdistribution hazard ratios). Modeling the nuisance structure using polytomous log odds products ensures that the sum of cause-specific CIFs does not exceed one.
>>>>>>> 52e2a3008aaa2cc10374d4a220ad7b6c757aba48
=======
- **Unified interface** for Kaplan–Meier and Aalen–Johansen curves, with survival and competing risks handled by the same `Event()` + formula + data syntax.
- **Effects on the CIF scale**: while Fine-Gray models subdistribution hazards, `polyreg()` directly targets ratios of CIFs (risk ratios, odds ratios, subdistribution hazard ratios), so parameters align closely with differences seen in CIF curves.
- **Coherent, joint modeling of all competing events**: `polyreg()` models all cause-specific CIFs together, parameterizing the nuisance structure with polytomous log odds products and enforcing that their CIFs sum to at most one.
- **Tidy summaries and reporting**: support for `generics::tidy()`, `glance()`, and `augment()`, which integrate `polyreg()` smoothly with `modelsummary` and other broom-style tools.
- **Publication-ready graphics** built on `ggsurvfit` and `ggplot2`, including at-risk/CIF+CI tables, censoring/competing-risk/intercurrent-event marks, and multi-panel layouts.
>>>>>>> ee5005b4

## Tools for survival and competing risks analysis

In clinical and epidemiological research, analysts often need to handle censoring, competing risks, and intercurrent events (e.g. treatment switching), but existing R packages typically separate these tasks across different interfaces. `cifmodeling` provides a unified, publication-ready toolkit that integrates nonparametric estimation, regression modelling, and visualization for survival and competing risks data. The package is centered around three tightly connected functions:

-   `cifplot()` typically generates a survival or CIF curve with marks that represent censoring, competing risks and intercurrent events. **Multiple standard error (SE) estimators and confidence interval (CI) methods valid for unweighted and weighted data are supported.** The visualization is built on top of `ggsurvfit` and `ggplot2`.

-   `cifpanel()` creates a multi-panel figure for survival/CIF curves, arranged either **in a grid layout or as an inset overlay**.

-   `polyreg()` fits **coherent regression models** of CIFs using polytomous log odds products. 

These functions adopt a formula + data syntax, return tidy, publication-ready outputs, and integrate seamlessly with `ggsurvfit` and `modelsummary` for visualization and reporting.

## Position in the survival ecosystem

Several excellent R packages exist for survival and competing risks analysis. The **survival** package provides the canonical API for survival data. In combination with the **ggsurvfit** package, `survival::survfit()` can produce publication-ready survival plots. For CIF plots, however, integration in the general ecosystem is less streamlined. `cifmodeling` fills this gap by offering `cifplot()` for survival/CIF plots and multi-panel figures via a single, unified interface.

Beyond providing a unified interface, `cifcurve()` also extends `survfit()` in a few targeted ways. For unweighted survival data, it reproduces the standard Kaplan-Meier estimator with **Greenwood and Tsiatis SEs** and a unified set of CI transformations. For competing risks data, it computes Aalen-Johansen CIFs with both **Aalen-type and delta-method SEs**. For weighted survival or competing risks data (e.g. inverse probability weighting), it implements **influence-function based SEs** (Deng and Wang 2025) as well as **modified Greenwood- and Tsiatis-type SEs** (Xie and Liu 2005), which are valid under general positive weights. 

If you need very fine-grained plot customization, you can compute the estimator and keep a survfit-compatible object with `cifcurve()` (or supply your own survfit object) and then style it using `ggsurvfit/ggplot2` layers. In other words:

- use `cifcurve()` for estimation,
- use `cifplot()` / `cifpanel()` for quick, high-quality figures, and
- fall back to the `ggplot` ecosystem when you want full artistic control.

The **mets** package is a more specialised toolkit that provides advanced methods for competing risks analysis. `cifmodeling::polyreg()` focuses on coherent modelling of all CIFs simultaneously to estimate the exposure effects in terms of RR/OR/SHR. This coherence can come with longer runtimes for large problems. If you prefer fitting separate regression models for each competing event or specifically need the Fine-Gray models (Fine and Gray 1999) and the direct binomial models (Scheike, Zhang and Gerds 2008), `mets::cifreg()` and `mets::binreg()` are excellent choices.

## Installation

The package is implemented in R and relies on `Rcpp`, `nleqslv` and `boot` for its numerical back-end. The examples in this document also use `ggplot2`, `ggsurvfit`, `patchwork` and `modelsummary` for tabulation and plotting. Install the core package and these companion packages with:

``` r
# Install cifmodeling from GitHub
devtools::install_github("gestimation/cifmodeling")

# Core dependencies
install.packages(c("Rcpp", "nleqslv", "boot"))

# Recommended packages for plotting and tabulation in this README
install.packages(c("ggplot2", "ggsurvfit", "patchwork", "modelsummary"))
```

## Quality control

`cifmodeling` includes an extensive test suite built with **testthat**, which checks the numerical accuracy and graphical consistency of all core functions (`cifcurve()`, `cifplot()`, `cifpanel()`, and `polyreg()`). The estimators are routinely compared against related functions in **survival**,  **cmprsk** and **mets** packages to ensure consistency. The package is continuously tested on GitHub Actions (Windows, macOS, Linux) to maintain reproducibility and CRAN-level compliance.

## An example of competing risks analysis

For the initial illustration, we focus on unadjusted cumulative incidence of diabetic retinopathy (event 1) and macrovascular complications (event 2) at 8 years of follow-up. To visualize each covariate separately when multiple strata are supplied, set `panel.per.variable = TRUE`. Each variable on the right-hand side is plotted in its own panel, and the layout can be controlled with `rows.columns.panel`. The figure below contrasts the CIFs of diabetic retinopathy for the quartiles `fruitq` and a binary exposure `fruitq1`, low (Q1) and high (Q2 to 4) intake of fruit, generated by `cifplot()`. The `add.conf=TRUE` argument adds CIs to the plot. This helps visualize the statistical uncertainty of estimated probabilities across exposure levels. When using numeric variables for stratification, discretize them beforehand with `cut()` or `factor()`. The labels of x-axis (Time) and y-axis (Cumulative incidence) in these panels are default labels. 

```{r example04-1-1, fig.cap="Cumulative incidence curves per each stratification variable", warning=FALSE, message=FALSE}
data(diabetes.complications)
diabetes.complications$fruitq1 <- ifelse(
  diabetes.complications$fruitq == "Q1","Q1","Q2 to Q4"
)
cifplot(Event(t,epsilon)~fruitq+fruitq1, data=diabetes.complications, 
        outcome.type="competing-risk",
        add.conf=TRUE, add.censor.mark=FALSE, 
        add.competing.risk.mark=FALSE, panel.per.variable=TRUE)
```

In the second figure, **competing-risk marks** are added (`add.competing.risk.mark = TRUE`) to indicate individuals who experienced the competing event (macrovascular complications) before diabetic retinopathy. Here we show a workflow slightly different from the previous code. First, we compute a survfit-compatible object `output1` using `cifcurve()` with `outcome.type="competing-risk"` by calculating Aalen–Johansen estimator stratified by `fruitq1`. The time points at which the macrovascular complications occurred were obtained as `output2` for each strata using a helper function `extract_time_to_event()`. Then, `cifplot()` is used to generate the figure. These marks help distinguish between events due to the primary cause and those attributable to competing causes. Note that the names of `competing.risk.time` and `intercurrent.event.time` must match the strata labels used in the plot if supplied by the user. The `label.y`, `label.x` and `limit.x` arguments are also used to customize **the axis labels and limits**. 

```{r example04-1-2, fig.cap="Cumulative incidence curves with competing risk marks", warning=FALSE, message=FALSE}
output1 <- cifcurve(Event(t,epsilon)~fruitq1, data=diabetes.complications, 
                    outcome.type="competing-risk")
output2 <- extract_time_to_event(Event(t,epsilon)~fruitq1, 
                                 data=diabetes.complications, which.event="event2")
cifplot(output1, add.conf=FALSE, add.risktable=FALSE, 
        add.censor.mark=FALSE, add.competing.risk.mark=TRUE, competing.risk.time=output2, 
        label.y="CIF of diabetic retinopathy", label.x="Years from registration",
        limits.x=c(0,8))
```

The `label.strata` is another argument for customizing labels, but when inputting a survfit object, it becomes invalid because it does not contain stratum information. Therefore, the following code inputs the formula and data. `label.strata` is used by combining `level.strata` and `order.strata`. The `level.strata` specifies **the levels of the stratification variable corresponding to each label** in `label.strata`. The levels specified in `level.strata` are then displayed in the figure **in the order defined by `order.strata`**. A figure enclosed in a square was generated, which is due to `style="framed"` specification.

```{r example04-1-3, fig.cap="Cumulative incidence curves with strata labels and framed style", warning=FALSE, message=FALSE}
cifplot(Event(t,epsilon)~fruitq1, data=diabetes.complications, 
        outcome.type="competing-risk", add.conf=FALSE, add.risktable=FALSE, 
        add.estimate.table=TRUE, add.censor.mark=FALSE, add.competing.risk.mark=TRUE, 
        competing.risk.time=output2, label.y="CIF of diabetic retinopathy", 
        label.x="Years from registration", limits.x=c(0,8),
        label.strata=c("High intake","Low intake"), level.strata=c("Q2 to Q4","Q1"), 
        order.strata=c("Q1", "Q2 to Q4"), style="framed")
```

By specifying `add.estimate.table = TRUE`, **the risks of diabetic retinopathy (estimates for CIFs) along with their CIs** are shown in the table at the bottom of the figure. The risk ratios at a specific time point (e.g. 8 years) for competing events can be jointly and coherently estimated using `polyreg()` with `outcome.type = "competing-risk"`. In the code of `polyreg()` below, no covariates are included in the nuisance model (`~1` specifies intercept only). The effect of low fruit intake `fruitq1` is estimated as **an unadjusted risk ratio** (`effect.measure1="RR"`) for diabetic retinopathy (event 1) and macrovascular complications (event 2) at 8 years (`time.point=8`). 

```{r example04-1-4, fig.cap="Joint estimation of unadjusted risk ratios at 8 years using polyreg()", warning=FALSE, message=FALSE}
output3 <- polyreg(nuisance.model=Event(t,epsilon)~1, exposure="fruitq1", 
          data=diabetes.complications, effect.measure1="RR", effect.measure2="RR", 
          time.point=8, outcome.type="competing-risk")
coef(output3)
vcov(output3)
summary(output3)
```

The `summary()` method prints an event-wise table of point estimates, CIs, and
p-values. Internally, a `"polyreg"` object also supports the **generics** API:

- `tidy()`: coefficient-level summaries (one row per term and per event),
- `glance()`: model-level summaries (follow-up, convergence, number of events),
- `augment()`: observation-level diagnostics (weights for IPCW, predicted CIFs, and
  influence-functions).

This means that `polyreg()` fits integrate naturally with the broader `broom/modelsummary` ecosystem. For publication-ready tables, you can pass `polyreg` objects directly to `modelsummary::msummary()` and `modelsummary::modelplot()`, including exponentiated summaries (risk ratios, odds ratios, subdistribution hazard ratios) via the `exponentiate = TRUE` option. 

```{r example04-1-5, fig.cap="Visualizaton of risk ratios at 2, 4, 6 and 8 years using polyreg() and modelplot()", warning=FALSE, message=FALSE}
output4 <- polyreg(nuisance.model=Event(t,epsilon)~1, exposure="fruitq1", 
                   data=diabetes.complications, effect.measure1="RR", effect.measure2="RR", 
                   time.point=2, outcome.type="competing-risk")
output5 <- polyreg(nuisance.model=Event(t,epsilon)~1, exposure="fruitq1", 
                   data=diabetes.complications, effect.measure1="RR", effect.measure2="RR", 
                   time.point=4, outcome.type="competing-risk")
output6 <- polyreg(nuisance.model=Event(t,epsilon)~1, exposure="fruitq1", 
                   data=diabetes.complications, effect.measure1="RR", effect.measure2="RR", 
                   time.point=6, outcome.type="competing-risk")
summary <- list(
  "RR of diabetes retinopathy at 2 years" = output4$summary$event1, 
  "RR of diabetes retinopathy at 4 years" = output5$summary$event1, 
  "RR of diabetes retinopathy at 6 years" = output6$summary$event1, 
  "RR of diabetes retinopathy at 8 years" = output3$summary$event1,
  "RR of marcovascular complications at 2 years" = output4$summary$event2, 
  "RR of marcovascular complications at 4 years" = output5$summary$event2, 
  "RR of marcovascular complications at 6 years" = output6$summary$event2, 
  "RR of marcovascular complications at 8 years" = output3$summary$event2
)
library(modelsummary)
modelplot(summary, coef_rename="", exponentiate = TRUE)
```<|MERGE_RESOLUTION|>--- conflicted
+++ resolved
@@ -53,22 +53,11 @@
 
 ## Why cifmodeling?
 
-<<<<<<< HEAD
-- **Unified interface** for Kaplan–Meier and Aalen–Johansen curves, with survival and competing risks handled by the same syntax.
-- **Publication-ready graphics** built on `ggsurvfit` and `ggplot2`, including risk/estimate tables, censoring/competing-risks/intercurrent-events marks, and multi-panel layouts.
-<<<<<<< HEAD
-- **Coherent regression models** for CIFs, targeting familiar effect measures such as risk ratios (RR), odds ratios (OR), and subdistribution hazard ratios (SHR).
-=======
-- **Tidy summaries and reporting**: regression results from `polyreg()` support `generics::tidy()`, `glance()`, and `augment()`, which integrate smoothly with `modelsummary` and other broom-style tools.
-- **Coherent regression models** of CIFs, targeting familiar effect measures (risk ratios, odds ratios, and subdistribution hazard ratios). Modeling the nuisance structure using polytomous log odds products ensures that the sum of cause-specific CIFs does not exceed one.
->>>>>>> 52e2a3008aaa2cc10374d4a220ad7b6c757aba48
-=======
 - **Unified interface** for Kaplan–Meier and Aalen–Johansen curves, with survival and competing risks handled by the same `Event()` + formula + data syntax.
 - **Effects on the CIF scale**: while Fine-Gray models subdistribution hazards, `polyreg()` directly targets ratios of CIFs (risk ratios, odds ratios, subdistribution hazard ratios), so parameters align closely with differences seen in CIF curves.
 - **Coherent, joint modeling of all competing events**: `polyreg()` models all cause-specific CIFs together, parameterizing the nuisance structure with polytomous log odds products and enforcing that their CIFs sum to at most one.
 - **Tidy summaries and reporting**: support for `generics::tidy()`, `glance()`, and `augment()`, which integrate `polyreg()` smoothly with `modelsummary` and other broom-style tools.
 - **Publication-ready graphics** built on `ggsurvfit` and `ggplot2`, including at-risk/CIF+CI tables, censoring/competing-risk/intercurrent-event marks, and multi-panel layouts.
->>>>>>> ee5005b4
 
 ## Tools for survival and competing risks analysis
 
