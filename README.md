--- conflicted
+++ resolved
@@ -591,706 +591,5 @@
 ``` r
 output4 <- polyreg(nuisance.model=Event(t,d)~1, 
           exposure="fruitq1", strata="strata", data=diabetes.complications,
-<<<<<<< HEAD
-          effect.measure1="RR", time.point=8, outcome.type="SURVIVAL")
-msummary(output4$summary, statistic=c("conf.int", "p.value"), exponentiate=TRUE)
-```
-
-<<<<<<< HEAD
-|                  | event 1 (no competing risk)     |
-|------------------|---------------------------------|
-| fruitq1, 1 vs 0  | 1.288                           |
-|                  | \[0.001, 1136.895\]             |
-|                  | (0.942)                         |
-| effect.measure   | RR at 8                         |
-| n.events         | 358 in N = 978                  |
-| median.follow.up | 8                               |
-| range.follow.up  | \[ 0.05 , 11 \]                 |
-| n.parameters     | 2                               |
-| converged.by     | Converged in objective function |
-| nleqslv.message  | Function criterion near zero    |
-
-## Example 3. Adjusted competing risks analysis
-
-The code below specifies polytomous log-odds models of both of competing
-events (`outcome.type="COMPETING-RISK"`). Here 15 covariates and
-censoring strata are specified in `nuisance.model=` and `strata=`,
-respectively.
-
-``` r
-output5 <- polyreg(nuisance.model = Event(t,epsilon) ~ age+sex+bmi+hba1c
-          +diabetes_duration+drug_oha+drug_insulin+sbp+ldl+hdl+tg
-          +current_smoker+alcohol_drinker+ltpa, 
-          exposure="fruitq1", strata="strata", data=diabetes.complications,
-          effect.measure1="RR", time.point=8, outcome.type="COMPETING-RISK")
-```
-
-Only the regression coefficient of exposure is included in summary, so
-now model summary does not display parameters of the covariates other
-than exposure.
-
-``` r
-msummary(output5$summary, statistic=c("conf.int", "p.value"), exponentiate=TRUE)
-```
-
-<table style="width:97%;">
-<colgroup>
-<col style="width: 26%" />
-<col style="width: 47%" />
-<col style="width: 23%" />
-</colgroup>
-<thead>
-<tr>
-<th></th>
-<th>event1</th>
-<th>event2</th>
-</tr>
-</thead>
-<tbody>
-<tr>
-<td>fruitq1, 1 vs 0</td>
-<td>1.552</td>
-<td>0.909</td>
-</tr>
-<tr>
-<td></td>
-<td>[1.331, 1.810]</td>
-<td>[0.493, 1.676]</td>
-</tr>
-<tr>
-<td></td>
-<td>(&lt;0.001)</td>
-<td>(0.761)</td>
-</tr>
-<tr>
-<td>effect.measure</td>
-<td>RR at 8</td>
-<td>RR at 8</td>
-</tr>
-<tr>
-<td>n.events</td>
-<td>279 in N = 978</td>
-<td>79 in N = 978</td>
-</tr>
-<tr>
-<td>median.follow.up</td>
-<td>8</td>
-<td><ul>
-<li></li>
-</ul></td>
-</tr>
-<tr>
-<td>range.follow.up</td>
-<td>[ 0.05 , 11 ]</td>
-<td><ul>
-<li></li>
-</ul></td>
-</tr>
-<tr>
-<td>n.parameters</td>
-<td>32</td>
-<td><ul>
-<li></li>
-</ul></td>
-</tr>
-<tr>
-<td>converged.by</td>
-<td>Converged in objective function</td>
-<td><ul>
-<li></li>
-</ul></td>
-</tr>
-<tr>
-<td>nleqslv.message</td>
-<td>Function criterion near zero</td>
-<td><ul>
-<li></li>
-</ul></td>
-</tr>
-</tbody>
-</table>
-
-## Example 4. Description of cumulative incidence of competing events
-
-`cifpanel()` arranges multiple survival and CIF plots into a single,
-polished layout with a shared legend. It’s designed for side-by-side
-comparisons—e.g., event 1 vs event 2, different groupings, or different
-y-scales—while keeping axis ranges and styles consistent. Internally
-each panel is produced using the same engine as `cifcurve()`, and you
-can supply scalar arguments (applied to all panels) or lists to control
-each panel independently.
-
-This function accepts both shared and panel-specific arguments. When a
-single formula is provided, the same model structure is reused for each
-panel, and arguments supplied as lists are applied individually to each
-panel. Arguments such as `code.events`, `label.strata`, or
-`addCensorMark` can be given as lists, where each list element
-corresponds to one panel. This allows flexible configuration while
-maintaining a concise and readable syntax.
-
-The example below creates a 1×2 panel (`rows.columns.panel = c(1,2)`)
-comparing the cumulative incidence of two competing events in the same
-cohort, namely CIF of diabetic retinopathy in the left panel and CIF of
-macrovascular complications in the right panel. Both panels are
-stratified by `fruitq1`, and the legend is shared at the bottom. The
-pairs of `code.events` as a list instructs `cifpanel()` to display event
-1 in the first panel and event 2 in the second panel, with event code 0
-representing censoring.
-
-``` r
-cifpanel(
- title.panel = "A comparison of cumulative incidence of competing events",
- rows.columns.panel = c(1,2),
- formula = Event(t, epsilon) ~ fruitq1,
- data = diabetes.complications,
- outcome.type = "COMPETING-RISK",
- code.events = list(c(1,2,0), c(2,1,0)),
- label.y = c("Diabetic retinopathy", "Macrovascular complications"),
- label.x = "Years from registration",
- label.strata = list(c("High intake","Low intake")),
- title.plot = c("Diabetic retinopathy", "Macrovascular complications"),
- legend.position = "bottom",
- legend.collect=TRUE
-)
-```
-
-Arguments specified as scalars (for example,
-`label.x = "Years from registration"`) are applied uniformly to all
-panels. Character vectors of the same length as the number of panels
-(for example,
-`label.y = c("Diabetic retinopathy", "Macrovascular complications")`)
-assign a different label to each panel in order. Lists provide the most
-flexibility, allowing each panel to have distinct settings that mirror
-the arguments of `cifcurve()`.
-
-The `legend.collect = TRUE` option merges legends from all panels into a
-single shared legend, positioned according to `legend.position`. The
-arguments `title.panel`, `subtitle.panel`, `caption.panel`, and
-`title.plot` control the overall panel title and individual subplot
-titles, ensuring that multi-panel layouts remain consistent and
-publication-ready.
-
-## Additional information
-
-### Comparison of model formula and outcome.type across cifcurve() and polyreg()
-
-**Common ground**
-
-- Both functions expect a `Surv()` or `Event()` response on the
-  left-hand side of the model formula so that follow-up time and event
-  indicators are supplied in the same way. Internally the helpers
-  validate non-negative times, check that the event codes match the
-  user-specified `code.event*` arguments, and derive indicators used
-  downstream.
-- The `outcome.type` argument is normalized by the same utility, meaning
-  that the same set of synonyms (e.g. `"C"`, `"competing risk"`, or
-  `"S"`) are accepted in both workflows and mapped onto the canonical
-  labels used in the estimators.
-
-**Key differences**
-
-- In `cifcurve()` the right-hand side of the formula defines the
-  grouping variable(s) whose curves are estimated; weights (if any) are
-  supplied separately. There is no dedicated exposure argument because
-  all strata are handled through the formula term that is turned into a
-  factor for plotting and estimation.
-- In `polyreg()` the `nuisance.model` formula describes only the outcome
-  and nuisance covariates (i.e. confounders), while the exposure is
-  passed separately through the `exposure` argument. The exposure design
-  matrix, reference level handling, and scaling of nuisance covariates
-  are handled explicitly for regression fitting.
-- `cifcurve()` focuses on two estimands, selecting between Kaplan–Meier
-  and Aalen–Johansen calculations via `outcome.type = "SURVIVAL"` or
-  `"COMPETING-RISK"`. In contrast, `polyreg()` supports additional
-  time-constant and binomial estimands (`"PROPORTIONAL-SURVIVAL"`,
-  `"PROPORTIONAL-COMPETING-RISK"`, `"BINOMIAL"`) and enforces time-point
-  requirements accordingly—for example `time.point` is mandatory for
-  survival/competing-risk contrasts, while time-constant-effect models
-  can infer all event time or a use-specified grid of time,
-  `time.point`.
-
-### Event coding conventions in package cifmodeling and CDISC ADaM ADTTE
-
-When working with survival data, one common source of confusion arises
-from inconsistent event coding conventions between the standard input of
-`Surv()`, provided by survival package, and the CDISC ADaM ADTTE
-(Analysis Data Model for Time-to-Event Endpoints) used in regulatory
-clinical trials. With `Surv()`, event is often coded as 1 and censoring
-is coded as 0. By contrast, the CDISC ADaM ADTTE (commonly used in
-pharmaceutical submissions and SDTM-based analyses) follows the opposite
-convention. `CNSR = 0` means that event occurred and `CNSR = 1`
-represents censoring, which ensures consistency across other ADaM
-domains (where `1 = TRUE`).
-
-To accommodate differences in coding conventions, one can explicitly
-specify event and censoring codes using the `code.event1` and
-`code.censoring` arguments in `cifcurve()`, `cifplot()`, `cifpanel()`
-and `polyreg()`. This allows users to perform accurate survival analysis
-using functions from the cifmodeling package while maintaining the CDISC
-ADaM ADTTE coding scheme.
-
-``` r
-polyreg(Event(AVAL, CNSR) ~ ARM, data = adtte, 
-        outcome.type = "SURVIVAL", code.event1=0, code.censoring=1)
-```
-
-### Processing pipeline of cifcurve()
-
-A user-specified model formula in `Event()` or `Surv()` is first parsed
-by `util_read_surv()` to extract the time-to-event, the event indicator,
-optional weights, and any strata variable. Those components are then
-passed to the back-end estimators implemented in `src/calculateKM.cpp`.
-The C++ routine supports both weighted and stratified data, so the heavy
-lifting for Kaplan–Meier estimates (and associated at-risk, event, and
-censor counts) happens efficiently regardless of how the input was
-specified. For competing-risks data, `cifcurve()` builds
-inverse-probability-of-censoring weights to calculate Aalen–Johansen
-estimates by calling `calculateAJ()`, which reuses the Kaplan–Meier
-estimates for censoring from `calculateKM()`.
-
-The `error` argument determines how standard errors are computed. For
-survival data (`outcome.type = "SURVIVAL"`) it maps to Greenwood or
-Tsiatis estimators inside `calculateKM()`, while competing-risks data
-(`outcome.type = "COMPETING-RISK"`) delegates to
-`calculateAalenDeltaSE()` where `"aalen"` reproduces the classic Aalen
-variance and `"delta"` implements the delta method. Standard errors are
-passed to `calculateCI()`, which also provides the requested
-transformation-based confidence bounds.
-
-### Variance and confidence interval options for cifcurve()
-
-**Standard errors** For standard errors of Kaplan–Meier estimator, the
-default is Greenwood estimator, with alternatives `"tsiatis"` for the
-Tsiatis estimator The Greenwood formula is a sum of terms d/(n(n-m)),
-where d is the number of events at a given time point, n is the number
-at risk, and m is the cumulative sum of events at that time. This
-formula is derived from a binomial argument, so extension to the
-weighted case is ad hoc. Tsiatis (1981) proposes a sum of terms
-d/(n\*n), based on a counting process argument which includes the
-weighted case. For confidence intervals of cumulative incidence curves,
-the default `"delta"` applies the delta-method, while `"aalen"` uses the
-Aalen variance decomposition. By default `cifcurve()` rescales the
-Greenwood/Tsiatis quantities so that `std.err` is reported on the
-probability scale; set `report.survfit.std.err = TRUE` to return the
-conventional log-survival standard errors from `survfit`.
-
-**Confidence intervals** `calculateCI()` constructs intervals on the
-probability scale using the requested transformation:
-`"arcsine-square root"`/`"arcsine"`/`"a"` (default), `"plain`, `"log"`,
-`"log-log"`, or `"logit"`. Passing `"none"`/`"n"` skips interval
-computation entirely. The function exponentiates back to the probability
-scale, clips bounds to \[0, 1\], and replaces undefined values with `NA`
-so that interval endpoints remain well behaved in plots and summaries.
-
-### Processing pipeline of polyreg()
-
-Input pre-processing mirrors the survival workflow by calling
-`checkInput()` to parse event codes, exposure levels, and requested
-estimands before `createAnalysisDataset()` builds the modelling frame
-and `reg_normalize_covariate()` rescales covariates by default. Starting
-values are obtained from the nuisance model fits via
-`getInitialValues()` or `getInitialValuesProportional()`, or, when
-necessary, from user-supplied data frame of starting values.
-Inverse-probability-of-censoring weights for survival and
-competing-risks outcomes are calculated by `calculateIPCW()`, which in
-turn wraps the `calculateKM()` C++ routine to obtain Kaplan-Meier
-estimates of censoring, while time-constant effects assemble matrices
-through `calculateIPCWMatrix()`.
-
-The weighted estimating equations are then solved by
-`solveEstimatingEquation()`, which dispatches to specific score
-functions such as `estimating_equation_ipcw()`,
-`estimating_equation_survival()`, and
-`estimating_equation_proportional()` and iterates with
-`nleqslv`/Levenberg–Marquardt updates until the convergence criteria in
-`assessConvergence()` are met. Sandwich variances come from
-`calculateCov()` or `calculateCovSurvival()` and are rescaled back to
-the original covariate scale by `reg_normalize_estimate()`, while
-optional bootstrap intervals reuse the same solver inside the `boot`
-resampling loop. The resulting influence functions, weights, and fitted
-cumulative incidence probabilities are retained in
-`diagnostic.statistics` for downstream diagnostics.
-
-### Reproducibility and conventions for polyreg()
-
-- If convergence warnings appear, relax/tighten tolerances or cap the
-  parameter bound (`optim.parameter1` to `3`) and inspect
-  `report.optim.convergence = TRUE`.
-- If necessary, try modifying other `optim.parameter`, providing
-  use-specified initial values, or reducing the number of nuisance
-  parameters (e.g. provide `time.point` contributing to estimation when
-  using `“PROPORTIONAL-SURVIVAL”` and `“PROPORTIONAL-COMPETING-RISK”`).
-- Set `boot.seed` for reproducible bootstrap results.
-- Match CDISC ADaM conventions via `code.event1 = 0`,
-  `code.censoring = 1` (and, if applicable, `code.event2` for competing
-  events).
-
-### Key arguments of msummary() that are helpful when reporting polyreg() results
-
-- `output` – controls the destination of the table (e.g., `"markdown"`,
-  `"latex"`, `"html"`, or a file path such as
-  `'results/cif_table.docx'`).
-- `coef_map` or `coef_rename` – renames model terms for
-  interpretability.
-- `statistic` – specifies which uncertainty estimates to display. Use
-  `statistic = "p.value"` for p-values, `statistic = "conf.int"` for
-  Wald confidence interval, `statistic = "t"` for t statistics,
-  `statistic = "z"` for z statistics, `statistic = "p.value"` for
-  p-values, instead of standard errors (default).
-
-You can also supply multiple model summaries as a named list to compare
-estimates across specifications in a single table. See
-`vignette('modelsummary')` for a comprehensive overview of additional
-layout and styling options.
-
-## Full lists of arguments
-
-### cifcurve()
-
-- `formula` A model formula specifying the time-to-event outcome on the
-  left-hand side (typically `Event(time, status)` or
-  `survfit::Surv(time, status)`) and, optionally, a stratification
-  variable on the right-hand side. Unlike `cifplot()`, this function
-  does not accept a fitted `survfit` object.
-- `data` A data frame containing variables in `formula`.
-- `weights` Optional name of the weight variable in `data`. Weights must
-  be nonnegative.
-- `subset.condition` Optional character expression to subset `data`
-  before analysis.
-- `na.action` A function specifying the action to take on missing
-  values. The default is `na.omit`.
-- `outcome.type` Character string specifying the type of time-to-event
-  outcome. One of `"SURVIVAL"` (Kaplan–Meier type) or `"COMPETING-RISK"`
-  (Aalen–Johansen type). If `NULL` (default), the function automatically
-  infers the outcome type from the data: if the event variable has more
-  than two unique levels, `"COMPETING-RISK"` is assumed; otherwise,
-  `"SURVIVAL"` is used. You can also use abbreviations such as `"S"` or
-  `"C"`. Mixed or ambiguous inputs (e.g., `c("S", "C")`) trigger
-  automatic detection based on the event coding in `data`.
-- `code.event1` Integer code of the event of interest (default `1`).
-- `code.event2` Integer code of the competing event (default `2`).
-- `code.censoring` Integer code of censoring (default `0`).
-- `error` Character specifying the method for variance and standard
-  error used internally. For `"SURVIVAL"` typically `"greenwood"`. For
-  `"COMPETING-RISK"` pass options supported by `calculateAalenDeltaSE()`
-  (`"aalen"`, `"delta"`, `"none"`).
-- `conf.type` Character transformation for CI on the probability scale
-  (default `"arcsine-square root"`).
-- `conf.int` numeric two-sided confidence level (default `0.95`).
-- `report.survfit.std.err` If `TRUE`, report SE on the log-survival
-  scale (survfit’s convention). Otherwise SE is on the probability
-  scale.
-
-### cifplot()
-
-- `formula_or_fit` A model formula or a survfit object. Note: When a
-  formula is supplied, the left-hand side must be `Event(time, status)`
-  or `survfit::Surv(time, status)`.
-- `data` A data frame containing variables in `formula`.
-- `weights` Optional name of the weight variable in `data`. Weights must
-  be nonnegative.
-- `subset.condition` Optional character expression to subset `data`
-  before analysis.
-- `na.action` A function specifying the action to take on missing
-  values. The default is `na.omit`.
-- `outcome.type` Character string specifying the type of time-to-event
-  outcome. One of `"SURVIVAL"` (Kaplan–Meier type) or `"COMPETING-RISK"`
-  (Aalen–Johansen type). If `NULL` (default), the function automatically
-  infers the outcome type from the data: if the event variable has more
-  than two unique levels, `"COMPETING-RISK"` is assumed; otherwise,
-  `"SURVIVAL"` is used. You can also use abbreviations such as `"S"` or
-  `"C"`. Mixed or ambiguous inputs (e.g., `c("S", "C")`) trigger
-  automatic detection based on the event coding in `data`.
-- `code.event1` Integer code of the event of interest (default `1`).
-- `code.event2` Integer code of the competing event (default `2`).
-- `code.censoring` Integer code of censoring (default `0`).
-- `error` Character specifying the method for variance and standard
-  error used internally. For `"SURVIVAL"` typically `"greenwood"`. For
-  `"COMPETING-RISK"` pass options supported by `calculateAalenDeltaSE()`
-  (`"aalen"`, `"delta"`, `"none"`).
-- `conf.type` Character transformation for CI on the probability scale
-  (default `"arcsine-square root"`).
-- `conf.int` numeric two-sided confidence level (default `0.95`).
-- `type.y` `NULL` (survival) or `"risk"` (display `1 - survival`
-  i.e. CIF).
-- `label.x` Character x-axis labels (default `"Time"`).
-- `label.y` Character y-axis labels (default internally set to
-  `"Survival"` or `"Cumulative incidence"`).
-- `label.strata` Character vector of labels for strata.
-- `order.strata` Optional ordering of strata levels. When
-  `printEachVar = TRUE`, supply a named list
-  `list(var = c("L1","L2",...))` for each RHS variable; unmatched levels
-  are dropped. When `printEachVar = FALSE`, supply a character vector
-  `c("L1","L2",...)` that specifies the display order (legend/risktable)
-  of the single stratification factor. Levels not listed are dropped. If
-  `label.strata` is a named vector, its names must match the
-  (re-ordered) levels.
-- `limits.x` Numeric length-2 vectors for axis limits. If `NULL` it is
-  internally set to `c(0,max(out_readSurv$t))`.
-- `limits.y` Numeric length-2 vectors for axis limits. If `NULL` it is
-  internally set to `c(0,1)`.
-- `breaks.x` Numeric vectors for axis breaks (default `NULL`).
-- `breaks.y` Numeric vectors for axis breaks (default `NULL`).
-- `use_coord_cartesian` Logical specify use of `coord_cartesian()`
-  (default `FALSE`).
-- `addConfidenceInterval` Logical add `add_confidence_interval()` to
-  plot. It calls `geom_ribbon()` (default `TRUE`).
-- `addRiskTable` Logical add `add_risktable(risktable_stats="n.risk")`
-  to plot (default `TRUE`).
-- `addEstimateTable` Logical add
-  `add_risktable(risktable_stats="estimate (conf.low, conf.high)")` to
-  plot (default `FALSE`).
-- `symbol.risktable` Character specifying the symbol used in the risk
-  table to denote strata: `"square"`, `"circle"`, or `"triangle"`
-  (default `"square"`).
-- `font.size.risktable` Numeric font size for texts in risk / estimate
-  tables (default `3`).
-- `addCensorMark` Logical add `add_censor_mark()` to plot. It calls
-  `geom_point()` (default `TRUE`).
-- `shape.censor.mark` Integer point shape for censor marks (default
-  `3`).
-- `size.censor.mark` Numeric point size for censor marks (default `2`).
-- `addCompetingRiskMark` Logical add time marks to describe event2
-  specified by `Event()`, usually the competing events. It calls
-  `geom_point()` (default `TRUE`).
-- `competing.risk.time` Named list of numeric vectors (names must be
-  mapped to strata labels).
-- `shape.competing.risk.mark` Integer point shape for competing-risk
-  marks (default `16`).
-- `size.competing.risk.mark` Numeric point size for competing-risk marks
-  (default `2`).
-- `addIntercurrentEventMark` Logical overlay user-specified time marks
-  per strata calls `geom_point()` (default `TRUE`).
-- `intercurrent.event.time` Named list of numeric vectors (names must be
-  mapped to strata labels).
-- `shape.intercurrent.event.mark` Integer point shape for
-  intercurrent-event marks (default `1`).
-- `size.intercurrent.event.mark` Numeric point size for
-  intercurrent-event marks (default `2`).
-- `addQuantileLine` Logical add `add_quantile()}` to plot. It calls
-  `geom_segment()` (default `TRUE`).
-- `quantile` Numeric specify quantile for `add_quantile()` (default
-  `0.5`).
-- `printEachEvent` Logical. Explicit panel mode. If `TRUE` and
-  `outcome.type == "COMPETING-RISK"`, `cifplot()` internally calls
-  `cifpanel()` to display two event-specific CIFs side-by-side (event 1
-  and event 2) using reversed `code.events`. Ignored for
-  non-competing-risk outcomes.
-- `printCensoring` Logical. Explicit panel mode. If `TRUE` and
-  `outcome.type == "SURVIVAL"`, `cifplot()` internally calls
-  `cifpanel()` to display KM-type curves for (event, censor) and
-  (censor, event) so that censoring patterns can be inspected.
-- `printEachVar` Logical. Explicit panel mode. If `TRUE` and the
-  right-hand side of the formula has multiple covariates
-  (e.g. `~ a + b + c`), the function produces a panel where each
-  variable in RHS is used once as the stratification factor.
-- `panel.mode` Character specifying Automatic panel mode. If `"auto"`
-  and none of `printEachVar`, `printEachEvent`, `printCensoring` has
-  been set to `TRUE`, the function chooses a suitable panel mode
-  automatically: (i) if the formula RHS has 2+ variables, it behaves
-  like `printEachVar = TRUE`; (ii) otherwise, if
-  `outcome.type == "COMPETING-RISK"`, it behaves like
-  `printEachEvent = TRUE`; (iii) otherwise, if
-  `outcome.type == "SURVIVAL"`, it behaves like `printCensoring = TRUE`.
-  If a panel mode is explicitly specified, `panel.mode` is ignored.
-- `rows.columns.panel` Optional integer vector `c(nrow, ncol)`
-  controlling the panel layout. If `NULL`, an automatic layout is used.
-- `style` Character plot theme controls (default `"CLASSIC"`).
-- `palette` Optional character vector specify color palette,
-  e.g. `palette=c("blue", "cyan", "navy", "green")` (default `NULL`).
-- `font.family` Character plot theme controls (e.g. `"sans"`, `"serif"`,
-  and `"mono"`. default `"sans"`).
-- `font.size` Integer plot theme controls (default `12`).
-- `legend.position` Character specify position of legend: `"top"`,
-  `"right"`, `"bottom"`, `"left"`, or `"none"` (default `"top"`).
-- `filename.ggsave` Character save the `ggsurvfit`}\` plot with the path
-  and name specified.
-- `width.ggsave` Numeric specify width of the `ggsurvfit` plot.
-- `height.ggsave` Numeric specify height of the `ggsurvfit` plot.
-- `dpi.ggsave` Numeric specify dpi of the `ggsurvfit` plot.
-
-### cifpanel()
-
-- `formula` A model formula specifying the time-to-event outcome on the
-  left-hand side (typically `Event(time, status)` or
-  `survfit::Surv(time, status)`) and, optionally, a stratification
-  variable on the right-hand side. Unlike `cifplot()`, this function
-  does not accept a fitted `survfit` object.
-- `formulas` A list of formulas (one per panel). If provided, overrides
-  `formula`.
-- `data` A data frame containing variables in `formula`.
-- `weights` Optional name of the weight variable in `data`. Weights must
-  be nonnegative.
-- `subset.condition` Optional character expression to subset `data`
-  before analysis.
-- `na.action` A function specifying the action to take on missing
-  values. The default is `na.omit`.
-- `outcome.type` Character string specifying the type of time-to-event
-  outcome. One of `"SURVIVAL"` (Kaplan–Meier type) or `"COMPETING-RISK"`
-  (Aalen–Johansen type). If `NULL` (default), the function automatically
-  infers the outcome type from the data: if the event variable has more
-  than two unique levels, `"COMPETING-RISK"` is assumed; otherwise,
-  `"SURVIVAL"` is used. You can also use abbreviations such as `"S"` or
-  `"C"`. Mixed or ambiguous inputs (e.g., `c("S", "C")`) trigger
-  automatic detection based on the event coding in `data`.
-- `code.event1` Integer code of the event of interest (default `1`).
-- `code.event2` Integer code of the competing event (default `2`).
-- `code.censoring` Integer code of censoring (default `0`).
-- `code.events` Optional numeric length-3 vector
-  `c(event1, event2, censoring)`. When supplied, it overrides
-  `code.event1`, `code.event2`, and `code.censoring` (primarily used
-  when `cifpanel()` is called or when `printEachEvent = TRUE`).
-- `error` Character specifying the method for variance and standard
-  error used internally. For `"SURVIVAL"` typically `"greenwood"`. For
-  `"COMPETING-RISK"` pass options supported by `calculateAalenDeltaSE()`
-  (`"aalen"`, `"delta"`, `"none"`).
-- `conf.type` Character transformation for CI on the probability scale
-  (default `"arcsine-square root"`).
-- `conf.int` numeric two-sided confidence level (default `0.95`).
-- `type.y` Optional vector/list per panel: `"surv"` or `"risk"`.
-- `label.x`, `label.y` Optional vectors/lists of axis labels per panel.
-- `label.strata` Optional list of character vectors for legend labels
-  per panel (passed to `cifplot()`).
-- `order.strata` Optional list of character vectors for ordering labels
-  per panel (passed to `cifplot()`).
-- `limits.x`, `limits.y` Optional vectors/lists of numeric length-2 axis
-  limits per panel.
-- `breaks.x`, `breaks.y` Optional vectors/lists of axis breaks per panel
-  (forwarded to `breaks.x` / `breaks.y` in `cifplot()`).
-- `addConfidenceInterval`, `addCensorMark`, `addCompetingRiskMark`,
-  `addIntercurrentEventMark`, `addQuantileLine` Optional logical
-  vectors/lists per panel to toggle features in `cifplot()`. If `NULL`,
-  sensible defaults are used (CI/Censor on; others off).
-- `rows.columns.panel` Integer vector `c(nrow, ncol)` specifying the
-  grid size.
-- `title.panel`, `subtitle.panel`, `caption.panel` Optional strings for
-  panel annotation.
-- `tag.panel` Passed to `patchwork::plot_annotation(tag_levels = ...)`.
-- `title.plot` Optional length-2 character vector, titles for base/inset
-  plots when `inset.panel = TRUE`.
-- `legend.position` Position of legends: `"top"`, `"right"`, `"bottom"`,
-  `"left"`, or `"none"`.
-- `legend.collect` If `TRUE` (grid mode), collect legends across
-  subplots.
-- `inset.panel` If `TRUE`, place the second plot as an inset over the
-  first.
-- `inset.left`, `inset.bottom`, `inset.right`, `inset.top` Numeric
-  positions (0–1) of the inset box.
-- `inset.align.to` One of `"panel"`, `"plot"`, or `"full"`.
-- `inset.legend.position` Legend position for the inset plot (e.g.,
-  `"none"`).
-- `filename.ggsave` Character save the composed panel with the path and
-  name specified.
-- `width.ggsave` Numeric specify width of the composed panel.
-- `height.ggsave` Numeric specify height of the composed panel.
-- `dpi.ggsave` Numeric specify dpi of the composed panel.
-- `...` Additional arguments forwarded to `cifplot` (e.g., `style`,
-  `font.family`, `font.size`, etc.). Panel-wise overrides provided via
-  explicit arguments take precedence over `...`.
-
-### polyreg()
-
-- `nuisance.model` A `formula` describing the outcome and nuisance
-  covariates, excluding the exposure of interest. The left-hand side
-  must be `Event(time, status)` or `survfit::Surv(time, status)`.
-- `exposure` A character string giving the name of the categorical
-  exposure variable in `data`.
-- `strata` Optional character string with the name of the stratification
-  variable used to adjust for dependent censoring (default `NULL`).
-- `data` A data frame containing the outcome, exposure and nuisance
-  covariates referenced by `nuisance.model`.
-- `subset.condition` Optional expression (as a character string)
-  defining a subset of `data` to analyze (default `NULL`).
-- `code.event1` Integer code of the event of interest (default `1`).
-- `code.event2` Integer code of the competing event (default `2`).
-- `code.censoring` Integer code of censoring (default `0`).
-- `code.exposure.ref` Integer code identifying the reference exposure
-  category (default `0`).
-- `effect.measure1` Character string specifying the effect measure for
-  the primary event. Supported values are `"RR"`, `"OR"` and `"SHR"`.
-- `effect.measure2` Character string specifying the effect measure for
-  the competing event. Supported values are `"RR"`, `"OR"` and `"SHR"`.
-- `time.point` Numeric time point at which the exposure effect is
-  evaluated. Required for survival and competing risk analyses.
-- `outcome.type` Character string selecting the outcome type. Valid
-  values are `"COMPETING-RISK"`, `"SURVIVAL"`, `"BINOMIAL"`,
-  `"PROPORTIONAL-SURVIVAL"` and `"PROPORTIONAL-COMPETING-RISK"`.
-  Defaults to `"COMPETING-RISK"`. If `NULL` (default), the function
-  automatically infers the outcome type from the data: if the event
-  variable has more than two unique levels, `"COMPETING-RISK"` is
-  assumed; otherwise, `"SURVIVAL"` is used. You can also use
-  abbreviations such as `"S"` or `"C"`. Mixed or ambiguous inputs (e.g.,
-  `c("S", "C")`) trigger automatic detection based on the event coding
-  in `data`.
-- `conf.int` numeric two-sided confidence level (default `0.95`).
-- `report.nuisance.parameter` Logical if `TRUE`, the returned object
-  includes estimates of the nuisance model parameters (default `FALSE`).
-- `report.optim.convergence` Logical if `TRUE`, optimization convergence
-  summaries are returned (default `FALSE`).
-- `report.sandwich.conf` Logical or `NULL`. When `TRUE`, confidence
-  intervals based on sandwich variance are computed. When `FALSE`, they
-  are omitted (default `TRUE`).
-- `report.boot.conf` Logical or `NULL`. When `TRUE`, bootstrap
-  confidence intervals are computed. When `FALSE`, they are omitted. If
-  `NULL`, the function chooses based on `outcome.type` (default `NULL`).
-- `boot.bca` Logical indicating the bootstrap confidence interval
-  method. Use `TRUE` for bias-corrected and accelerated intervals or
-  `FALSE` for the normal approximation (default to `FALSE`).
-- `boot.replications` Integer giving the number of bootstrap
-  replications (default to `200`).
-- `boot.seed` Numeric seed used for resampling of bootstrap.
-- `nleqslv.method` Character string specifying the solver used in
-  `nleqslv()`. Available choices are `"Broyden"` and `"Newton"`.
-- `optim.parameter1` Numeric tolerance for convergence of the outer loop
-  (default `1e-6`).
-- `optim.parameter2` Numeric tolerance for convergence of the inner loop
-  (default `1e-6`).
-- `optim.parameter3` Numeric constraint on the absolute value of
-  parameters (default `100`).
-- `optim.parameter4` Integer maximum number of outer loop iterations
-  (default `50`).
-- `optim.parameter5` Integer maximum number of `nleqslv}` iterations per
-  outer iteration (default `50`).
-- `optim.parameter6` Integer maximum number of iterations for the
-  Levenberg-Marquardt routine (default `50`).
-- `optim.parameter7` Numeric convergence tolerance for the
-  Levenberg-Marquardt routine (default `1e-10`).
-- `optim.parameter8` Numeric tolerance for updating the Hessian in the
-  Levenberg-Marquardt routine (default `1e-6`).
-- `optim.parameter9` Numeric starting value for the Levenberg-Marquardt
-  damping parameter lambda (default `1e-6`).
-- `optim.parameter10` Numeric upper bound for lambda in the
-  Levenberg-Marquardt routine (default `40`).
-- `optim.parameter11` Numeric lower bound for lambda in the
-  Levenberg-Marquardt routine (default `0.025`).
-- `optim.parameter12` Numeric multiplicative increment applied to lambda
-  when the Levenberg-Marquardt step is successful (default to `2`).
-- `optim.parameter13` Numeric multiplicative decrement applied to lambda
-  when the Levenberg-Marquardt step is unsuccessful (default `0.5)`.
-- `data.initial.values` Optional data frame providing starting values
-  for the optimization (default `NULL`).
-- `should.normalize.covariate` Logical indicating whether covariates
-  should be centered and scaled prior to optimization (default `TRUE`).
-- `should.terminate.time.point` Logical indicating whether time points
-  that contribute estimation are terminated by min of max follow-up
-  times of each exposure level (default `TRUE`).
-- `prob.bound` Numeric lower bound used to internally truncate
-  probabilities away from 0 and 1 (default `1e-5`).
-=======
-|                        | event 1 (no competing risk)     |
-|------------------------|---------------------------------|
-| fruitq1, Q2 to Q4 vs 0 | 0.777                           |
-|                        | \[0.001, 685.697\]              |
-|                        | (0.942)                         |
-| effect.measure         | RR at 8                         |
-| n.events               | 358 in N = 978                  |
-| median.follow.up       | 8                               |
-| range.follow.up        | \[ 0.05 , 11 \]                 |
-| n.parameters           | 2                               |
-| converged.by           | Converged in objective function |
-| nleqslv.message        | Function criterion near zero    |
->>>>>>> 8cb48b52ceae88e76eaa96eb4e5a44b4956cdada
-=======
           effect.measure1="RR", time.point=8, outcome.type="survival")
-```
->>>>>>> d43e9b68
+```