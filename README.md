--- conflicted
+++ resolved
@@ -14,12 +14,6 @@
 
 # Visualization and Polytomous Modeling of Survival and Competing Risks with Minimal Code — cifmodeling
 
-<<<<<<< HEAD
-This package provides a minimal, formula-based interface for survival
-and competing risks analysis, combining nonparametric estimation,
-regression modeling, and publication-ready visualization. It is centered
-around three tightly connected functions:
-=======
 Are you comfortable writing `Surv(time, status) ~ strata` but hesitant
 to dive into the Fine-Gray models or custom `ggplot2` code?
 **cifmodeling** helps clinicians, epidemiologists, and applied
@@ -27,11 +21,10 @@
 publication-ready survival and competing risk plots – with just a few
 lines of R.
 
-This package provides a unified, high-level interface for survival and
-competing-risks analysis, combining nonparametric estimation, regression
-modeling, and visualization. It is centered around three tightly
-connected functions:
->>>>>>> d7a80ad7
+It provides a unified, high-level interface for survival and competing
+risks analysis, combining nonparametric estimation, regression modeling,
+and visualization. It is centered around three tightly connected
+functions:
 
 - `cifplot()` generates a survival or cumulative incidence function
   (CIF) curve. The visualization is built on top of `ggsurvfit` and
@@ -39,7 +32,8 @@
 - `cifpanel()` creates multi-panel displays for survival/CIF curves,
   arranged either **in a grid layout or as an inset overlay**.
 - `polyreg()` fits **coherent regression models** on all cause-specific
-  CIFs simultaneously.
+  CIFs simultaneously to estimate RR/OR/SHR, offering a practical
+  complement to Fine-Gray.
 
 > **Explore the main features visually:**  
 > See the
