--- conflicted
+++ resolved
@@ -359,9 +359,4 @@
     Rcpp::_["method"]          = "Kaplan-Meier"
   );
   return survfit_list;
-<<<<<<< HEAD
-}
-=======
-}
-
->>>>>>> 3d2c2445
+}